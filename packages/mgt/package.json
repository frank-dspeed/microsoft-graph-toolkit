{
  "name": "@microsoft/mgt",
  "version": "1.3.2",
  "description": "The Microsoft Graph Toolkit",
  "keywords": [
    "microsoft graph",
    "web components",
    "msal"
  ],
  "homepage": "https://github.com/microsoftgraph/microsoft-graph-toolkit",
  "bugs": {
    "url": "https://github.com/microsoftgraph/microsoft-graph-toolkit/issues"
  },
  "repository": {
    "type": "git",
    "url": "https://github.com/microsoftgraph/microsoft-graph-toolkit"
  },
  "author": "Microsoft",
  "license": "MIT",
  "main": "./dist/es6/index.js",
  "types": "./dist/es6/index.d.ts",
  "module": "./dist/es6/index.js",
  "files": [
    "dist",
    "src"
  ],
  "scripts": {
    "clean": "shx rm -rf dist",
    "start": "npm run sass && run-p sass:watch build:watch serve",
    "start:https": "npm run sass && run-p sass:watch build:watch serve:https",
    "serve": "es-dev-server --port 3000 --node-resolve --open --watch --compatibility none --app-index index.html",
    "serve:https": "es-dev-server --http2 --port 3000 --node-resolve --open --watch --compatibility none --app-index index.html",
    "sass": "gulp sass",
    "sass:watch": "gulp watchSass",
    "setVersion": "gulp setVersion",
    "setLicense": "gulp setLicense",
    "build": "run-s lint setVersion clean build:esm build:bundle",
    "build:esm": "npm run sass && tsc",
    "build:watch": "tsc --watch",
    "build:bundle": "npm run copy:loader && npm run copy:wc && npm run sass && rollup -c",
    "lint": "tslint -c tslint.json 'src/**/*.ts'",
    "copy:loader": "cpx src/bundle/mgt-loader.js dist/bundle",
    "copy:wc": "cpx node_modules/@webcomponents/webcomponentsjs/bundles/**/* dist/bundle/wc/bundles && cpx node_modules/@webcomponents/webcomponentsjs/webcomponents-loader.js dist/bundle/wc",
    "test": "jest",
    "test:watch": "jest --watch",
    "pack": "npm pack",
    "prepack": "npm run build"
  },
  "dependencies": {
    "@microsoft/microsoft-graph-client": "^2.0.0",
    "@microsoft/microsoft-graph-types": "^1.12.0",
    "@microsoft/microsoft-graph-types-beta": "github:microsoftgraph/msgraph-typescript-typings#beta",
    "lit-element": "^2.3.1",
<<<<<<< HEAD
    "msal": "^1.3.1",
    "office-ui-fabric-core": "11.0.0",
    "idb": "^5.0.1"
=======
    "msal": "^1.3.2",
    "office-ui-fabric-core": "11.0.0"
>>>>>>> 8a4e759d
  },
  "jest-junit": {
    "suiteName": "jest tests",
    "output": "testResults/junit.xml",
    "classNameTemplate": "{classname} - {title}",
    "titleTemplate": "{classname} - {title}",
    "ancestorSeparator": " > ",
    "usePathForSuiteName": "true"
  }
}<|MERGE_RESOLUTION|>--- conflicted
+++ resolved
@@ -51,14 +51,9 @@
     "@microsoft/microsoft-graph-types": "^1.12.0",
     "@microsoft/microsoft-graph-types-beta": "github:microsoftgraph/msgraph-typescript-typings#beta",
     "lit-element": "^2.3.1",
-<<<<<<< HEAD
     "msal": "^1.3.1",
     "office-ui-fabric-core": "11.0.0",
     "idb": "^5.0.1"
-=======
-    "msal": "^1.3.2",
-    "office-ui-fabric-core": "11.0.0"
->>>>>>> 8a4e759d
   },
   "jest-junit": {
     "suiteName": "jest tests",

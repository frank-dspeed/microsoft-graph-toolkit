--- conflicted
+++ resolved
@@ -54,8 +54,6 @@
     "msal": "^1.3.2",
     "office-ui-fabric-core": "11.0.0",
     "idb": "^5.0.1"
-<<<<<<< HEAD
-=======
   },
   "devDependencies": {
     "@webcomponents/webcomponentsjs": "^2.4.3",
@@ -80,7 +78,6 @@
     "tslint": "^5.20.1",
     "tslint-config-prettier": "^1.18.0",
     "typescript": "^3.7.5"
->>>>>>> 8b43d28f
   },
   "jest-junit": {
     "suiteName": "jest tests",

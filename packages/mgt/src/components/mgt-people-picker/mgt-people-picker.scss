--- conflicted
+++ resolved
@@ -113,50 +113,7 @@
   overflow: hidden;
 }
 
-<<<<<<< HEAD
-.overflow-gradient {
-  content: '';
-  position: absolute;
-  width: 15px;
-  height: 90%;
-  top: 0;
-  right: 22px;
-  background-image: linear-gradient(
-    to right,
-    rgba(255, 255, 255, 0) 0%,
-    rgba(255, 255, 255, 0) 60%,
-    $selected-person-background-color 100%
-  );
-  background-image: -moz-linear-gradient(
-    left,
-    rgba(255, 255, 255, 0) 0%,
-    rgba(255, 255, 255, 0) 60%,
-    $selected-person-background-color 100%
-  );
-  background-image: -o-linear-gradient(
-    left,
-    rgba(255, 255, 255, 0) 0%,
-    rgba(255, 255, 255, 0) 60%,
-    $selected-person-background-color 100%
-  );
-  background-image: -ms-linear-gradient(
-    left,
-    rgba(255, 255, 255, 0) 0%,
-    rgba(255, 255, 255, 0) 60%,
-    $selected-person-background-color 100%
-  );
-  background-image: -webkit-linear-gradient(
-    left,
-    rgba(255, 255, 255, 0) 0%,
-    rgba(255, 255, 255, 0) 60%,
-    $selected-person-background-color 100%
-  );
-}
-
-.CloseIcon {
-=======
-.overflow-offset,
-mgt-people-picker .overflow-offset {
+:host .overflow-offset {
   margin-left: 25px;
   .overflow-gradient {
     content: '';
@@ -199,14 +156,12 @@
   }
 }
 
-.CloseIcon,
-mgt-people-picker .CloseIcon {
+:host .CloseIcon {
   height: 100%;
   top: 0;
   margin-top: 4px;
   margin-left: 10px;
   position: absolute;
->>>>>>> 57af7c99
   line-height: normal;
   font-family: 'FabricMDL2Icons';
   padding-right: 7px;
@@ -308,13 +263,10 @@
   margin-left: 12px;
   cursor: default;
 }
-<<<<<<< HEAD
+
 .person--selected {
-=======
-.selected-person {
   overflow: hidden;
   min-width: 100%;
->>>>>>> 57af7c99
   --avatar-size-s: 24px;
   margin-left: 0px;
   --color: $font-color;

/**
 * -------------------------------------------------------------------------------------------
 * Copyright (c) Microsoft Corporation.  All Rights Reserved.  Licensed under the MIT License.
 * See License in the project root for license information.
 * -------------------------------------------------------------------------------------------
 */

@import '../../../node_modules/office-ui-fabric-core/dist/sass/References';
@import '../../styles/shared-styles.scss';

$avatar-size-s: var(--avatar-size-s, var(--avatar-size, 24px));
$avatar-size: var(--avatar-size, var(--avatar-size-s, 48px));
$avatar-border: var(--avatar-border, 0);
$avatar-border-radius: var(--avatar-border-radius, 50%);

$initials-color: var(--initials-color, white);
$initials-background-color: --initials-background-color;

$font-family: var(--font-family, var(--default-font-family));
$font-size: var(--font-size, #{$ms-font-size-m});
$font-weight: var(--font-weight, #{$ms-font-weight-semibold});
$color: var(--color, #{$ms-color-neutralDark});
$text-transform: var(text-transform, none);
$presence-background-color: var(--presence-background-color, #ffffff);
<<<<<<< HEAD
$presence-icon-color: var(--presence-icon-color, #ffffff);
=======
>>>>>>> 48ccb862

$line2-font-size: var(--line2-font-size, var(--email-font-size, #{$ms-font-size-s}));
$line2-font-weight: var(--line2-font-weight, 400);
$line2-color: var(--line2-color, var(--email-color, #{$color}));
$line2-text-transform: var(--line2-text-transform, #{$text-transform});

$details-spacing: --details-spacing;

$presence-color-online: #6bb700;
$presence-color-dnd: #c50f1f;
$presence-color-away: #ffaa44;
$presence-color-invisible: #8a8886;
$presence-color-oof: #b4009e;

:host([hidden]) {
  display: none;
}

:host {
  display: block;
  font-family: $font-family;
  vertical-align: top;
}

:host .root {
  display: block;
  color: $color;
}

:host svg,
mgt-person svg {
  width: $avatar-size-s;
  height: $avatar-size-s;
}

<<<<<<< HEAD
:host img,
mgt-person img {
  border: $avatar-border;
  border-radius: $avatar-border-radius;
}

=======
>>>>>>> 48ccb862
:host .person-root,
mgt-person .person-root {
  position: relative;
  display: flex;
  align-items: center;

  .user-avatar {
    width: $avatar-size;
    height: $avatar-size;
    display: flex;
    justify-content: center;
    align-items: center;
    flex-shrink: 0;

    .user-presence {
      margin: 0;
      position: absolute;
      left: calc(#{$avatar-size} * 0.72 - 4px);
      top: calc(#{$avatar-size} * 0.72 - 4px);
      width: calc(v#{$avatar-size} * 0.28);
      height: calc(#{$avatar-size} * 0.28);
      border: 2px solid $presence-background-color;
      border-radius: 50%;

      .presence-oof-offline-wrapper {
        background-color: $presence-background-color;
        border-color: $presence-color-oof;

        .presence-oof-offline svg {
          color: $presence-color-oof;
          width: calc(#{$avatar-size} * 0.14);
          margin-left: calc(#{$avatar-size} * 0.07 - 2px);
        }
      }

      .presence-basic {
        width: calc(#{$avatar-size} * 0.28 - 4px);
        height: calc(#{$avatar-size} * 0.28 - 4px);
        border-style: solid;
        border-width: 2px;
        border-radius: 50%;
        margin: 0;
        font-size: calc(#{$avatar-size} * 0.14);
        vertical-align: top;
        display: flex;
        align-items: center;

        &.presence-offline {
          background-color: $presence-background-color;
          border-color: $presence-color-invisible;
        }

        &.presence-available {
          background-color: $presence-color-online;
          border-color: $presence-color-online;
        }

        &.presence-oof-available {
          background-color: $presence-background-color;
          border-color: $presence-color-online;
        }

        &.presence-away {
          background-color: $presence-color-away;
          border-color: $presence-color-away;
        }

        &.presence-dnd {
          background-color: $presence-color-dnd;
          border-color: $presence-color-dnd;
        }

        &.presence-oof-dnd {
          background-color: $presence-background-color;
          border-color: $presence-color-dnd;
        }

        &.presence-busy {
          background-color: $presence-color-dnd;
          border-color: $presence-color-dnd;
        }

        &.presence-oof-busy {
          background-color: $presence-background-color;
          border-color: $presence-color-dnd;
        }
      }

      .presence-offline::before {
        content: $ms-icon-code-StatusCircleErrorX;
        color: $presence-color-invisible;
        font-weight: bold;
        margin-left: calc(#{$avatar-size} * 0.07 - 2px);
      }

      .presence-available::before {
        content: $ms-icon-code-SkypeCheck;
<<<<<<< HEAD
        color: $presence-icon-color;
=======
        color: $presence-background-color;
>>>>>>> 48ccb862
        margin-left: calc(#{$avatar-size} * 0.07 - 2px);
      }

      .presence-oof-available::before {
        content: $ms-icon-code-SkypeCheck;
        color: $presence-color-online;
        margin-left: calc(#{$avatar-size} * 0.07 - 2px);
      }

      .presence-away::before {
        content: $ms-icon-code-SkypeClock;
<<<<<<< HEAD
        color: $presence-icon-color;
=======
        color: $presence-background-color;
>>>>>>> 48ccb862
        margin-left: calc(#{$avatar-size} * 0.07 - 2px);
      }

      .presence-dnd::before {
        content: $ms-icon-code-SkypeMinus;
<<<<<<< HEAD
        color: $presence-icon-color;
=======
        color: $presence-background-color;
>>>>>>> 48ccb862
        margin-left: calc(#{$avatar-size} * 0.07 - 2px);
      }

      .presence-oof-dnd::before {
        content: $ms-icon-code-SkypeMinus;
        color: $presence-color-dnd;
        margin-left: calc(#{$avatar-size} * 0.07 - 2px);
      }
    }

    &.initials {
      color: $initials-color;
      border-radius: $avatar-border-radius;
      font-weight: 400;

      & .initials-text,
      & .contact-icon {
        cursor: default;
        margin-top: -1px;
        font-size: calc(#{$avatar-size} * 0.4);
      }

      & .contact-icon {
        display: inline;
      }
    }

    &.small {
      width: $avatar-size-s;
      height: $avatar-size-s;

      & .initials-text,
      & .contact-icon {
        font-size: calc(#{$avatar-size-s} * 0.4);
      }
      .user-presence {
        left: calc(#{$avatar-size-s} - 8px);
        top: calc(#{$avatar-size-s} - 8px);
        width: 8px;
        height: 8px;

        .presence-basic {
          width: 4px;
          height: 4px;
          border-radius: 4px;
          padding: 0;

          & .presence-oof-offline svg {
            height: 0;
            width: 0;
          }
        }

        .presence-offline::before,
        .presence-available::before,
        .presence-oof-available::before,
        .presence-away::before,
        .presence-oof-away::before,
        .presence-dnd::before,
        .presence-oof-dnd::before,
        .presence-oof-offline::before {
          content: '';
        }
      }
    }

<<<<<<< HEAD
    img {
      height: 100%;
=======
    .img-wrapper {
      height: 100%;
      width: 100%;
      display: flex;
      overflow: hidden;
      border: $avatar-border;
      border-radius: $avatar-border-radius;
      position: relative;

      img {
        position: absolute;
        display: block;
        top: -100%;
        right: -100%;
        bottom: -100%;
        left: -100%;
        margin: auto;
        height: 100%;
        width: auto;
      }
>>>>>>> 48ccb862
    }

    &.pinkRed10 {
      background-color: var($initials-background-color, $ms-color-sharedPinkRed10);
    }

    &.red20 {
      background-color: var($initials-background-color, $ms-color-sharedRed20);
    }

    &.red10 {
      background-color: var($initials-background-color, $ms-color-sharedRed10);
    }

    &.orange20 {
      background-color: var($initials-background-color, $ms-color-sharedOrange20);
    }

    &.orangeYellow20 {
      background-color: var($initials-background-color, $ms-color-sharedOrangeYellow20);
    }

    &.green10 {
      background-color: var($initials-background-color, $ms-color-sharedGreen10);
    }

    &.green20 {
      background-color: var($initials-background-color, $ms-color-sharedGreen20);
    }

    &.cyan20 {
      background-color: var($initials-background-color, $ms-color-sharedCyan20);
    }

    &.cyan30 {
      background-color: var($initials-background-color, $ms-color-sharedCyan30);
    }

    &.cyanBlue10 {
      background-color: var($initials-background-color, $ms-color-sharedCyanBlue10);
    }

    &.cyanBlue20 {
      background-color: var($initials-background-color, $ms-color-sharedCyanBlue20);
    }

    &.blue10 {
      background-color: var($initials-background-color, $ms-color-sharedBlue10);
    }

    &.blueMagenta30 {
      background-color: var($initials-background-color, $ms-color-sharedBlueMagenta30);
    }

    &.blueMagenta20 {
      background-color: var($initials-background-color, $ms-color-sharedBlueMagenta20);
    }

    &.magenta20 {
      background-color: var($initials-background-color, $ms-color-sharedMagenta20);
    }

    &.magenta10 {
      background-color: var($initials-background-color, $ms-color-sharedMagenta10);
    }

    &.magentaPink10 {
      background-color: var($initials-background-color, $ms-color-sharedMagentaPink10);
    }

    &.orange30 {
      background-color: var($initials-background-color, $ms-color-sharedOrange30);
    }

    &.gray30 {
      background-color: var($initials-background-color, $ms-color-sharedGray30);
    }

    &.gray20 {
      background-color: var($initials-background-color, $ms-color-sharedGray20);
    }
  }

  .details {
    flex-shrink: 1;
    display: flex;
    flex-direction: column;
    overflow: hidden;
    line-height: 1.4;
    margin-left: var($details-spacing, 12px);

    &.small {
      margin-left: var($details-spacing, 6px);
    }

    & > div {
      text-overflow: ellipsis;
      white-space: nowrap;
      overflow: hidden;
    }

    .line1 {
      font-size: $font-size;
      font-weight: $font-weight;
      text-transform: $text-transform;
    }

    .line2 {
      color: $line2-color;
      font-size: $line2-font-size;
      font-weight: $line2-font-weight;
      text-transform: $line2-text-transform;
    }
  }
}

:host .avatar-icon,
mgt-person .avatar-icon {
  display: block;
  line-height: 1;
  margin: 0;
  font-size: $avatar-size;
  width: $avatar-size;
  height: $avatar-size;

  &.small {
    font-size: $avatar-size-s;
    width: $avatar-size-s;
    height: $avatar-size-s;
  }
}<|MERGE_RESOLUTION|>--- conflicted
+++ resolved
@@ -22,10 +22,6 @@
 $color: var(--color, #{$ms-color-neutralDark});
 $text-transform: var(text-transform, none);
 $presence-background-color: var(--presence-background-color, #ffffff);
-<<<<<<< HEAD
-$presence-icon-color: var(--presence-icon-color, #ffffff);
-=======
->>>>>>> 48ccb862
 
 $line2-font-size: var(--line2-font-size, var(--email-font-size, #{$ms-font-size-s}));
 $line2-font-weight: var(--line2-font-weight, 400);
@@ -45,7 +41,7 @@
 }
 
 :host {
-  display: block;
+  display: inline-block;
   font-family: $font-family;
   vertical-align: top;
 }
@@ -61,15 +57,6 @@
   height: $avatar-size-s;
 }
 
-<<<<<<< HEAD
-:host img,
-mgt-person img {
-  border: $avatar-border;
-  border-radius: $avatar-border-radius;
-}
-
-=======
->>>>>>> 48ccb862
 :host .person-root,
 mgt-person .person-root {
   position: relative;
@@ -167,11 +154,7 @@
 
       .presence-available::before {
         content: $ms-icon-code-SkypeCheck;
-<<<<<<< HEAD
-        color: $presence-icon-color;
-=======
         color: $presence-background-color;
->>>>>>> 48ccb862
         margin-left: calc(#{$avatar-size} * 0.07 - 2px);
       }
 
@@ -183,21 +166,13 @@
 
       .presence-away::before {
         content: $ms-icon-code-SkypeClock;
-<<<<<<< HEAD
-        color: $presence-icon-color;
-=======
         color: $presence-background-color;
->>>>>>> 48ccb862
         margin-left: calc(#{$avatar-size} * 0.07 - 2px);
       }
 
       .presence-dnd::before {
         content: $ms-icon-code-SkypeMinus;
-<<<<<<< HEAD
-        color: $presence-icon-color;
-=======
         color: $presence-background-color;
->>>>>>> 48ccb862
         margin-left: calc(#{$avatar-size} * 0.07 - 2px);
       }
 
@@ -264,10 +239,6 @@
       }
     }
 
-<<<<<<< HEAD
-    img {
-      height: 100%;
-=======
     .img-wrapper {
       height: 100%;
       width: 100%;
@@ -288,7 +259,6 @@
         height: 100%;
         width: auto;
       }
->>>>>>> 48ccb862
     }
 
     &.pinkRed10 {

/**
 * -------------------------------------------------------------------------------------------
 * Copyright (c) Microsoft Corporation.  All Rights Reserved.  Licensed under the MIT License.
 * See License in the project root for license information.
 * -------------------------------------------------------------------------------------------
 */

import { IGraph } from '@microsoft/mgt-element';
import { User } from '@microsoft/microsoft-graph-types';
<<<<<<< HEAD
import { IGraph } from '../IGraph';
=======
>>>>>>> 8b43d28f
import { CacheItem, CacheSchema, CacheService, CacheStore } from '../utils/Cache';
import { prepScopes } from '../utils/GraphHelpers';
import { findPeople } from './graph.people';
import {
  getPhotoForResource,
  getPhotoFromCache,
  getPhotoInvalidationTime,
  photosCacheEnabled,
  storePhotoInCache
} from './graph.photos';
import { IDynamicPerson } from './types';

/**
 * Describes the organization of the cache db
 */
const cacheSchema: CacheSchema = {
  name: 'users',
  stores: {
    users: {},
    usersQuery: {}
  },
  version: 1
};

/**
 * Object to be stored in cache
 */
interface CacheUser extends CacheItem {
  /**
   * stringified json representing a user
   */
  user?: string;
}

/**
 * Object to be stored in cache
 */
interface CacheUserQuery extends CacheItem {
  /**
   * max number of results the query asks for
   */
  maxResults?: number;
  /**
   * list of users returned by query
   */
  results?: string[];
}

/**
 * Defines the time it takes for objects in the cache to expire
 */
const getUserInvalidationTime = (): number =>
  CacheService.config.users.invalidationPeriod || CacheService.config.defaultInvalidationPeriod;

/**
 * Whether or not the cache is enabled
 */
const usersCacheEnabled = (): boolean => CacheService.config.users.isEnabled && CacheService.config.isEnabled;

/**
<<<<<<< HEAD
=======
 * Name of the users store name
 */
const userStore: string = 'users';

/**
 * Name of the users query store name
 */
const queryStore: string = 'usersQuery';

/**
>>>>>>> 8b43d28f
 * async promise, returns Graph User data relating to the user logged in
 *
 * @returns {(Promise<User>)}
 * @memberof Graph
 */
export async function getMe(graph: IGraph): Promise<User> {
  let cache: CacheStore<CacheUser>;
  if (usersCacheEnabled()) {
<<<<<<< HEAD
    cache = CacheService.getCache<CacheUser>(cacheSchema, 'users');
=======
    cache = CacheService.getCache<CacheUser>(cacheSchema, userStore);
>>>>>>> 8b43d28f
    const me = await cache.getValue('me');

    if (me && getUserInvalidationTime() > Date.now() - me.timeCached) {
      return JSON.parse(me.user);
    }
  }
<<<<<<< HEAD
  const graphRes = graph
=======
  const response = graph
>>>>>>> 8b43d28f
    .api('me')
    .middlewareOptions(prepScopes('user.read'))
    .get();
  if (usersCacheEnabled()) {
<<<<<<< HEAD
    cache.putValue('me', { user: JSON.stringify(graphRes) });
  }
  return graphRes;
=======
    cache.putValue('me', { user: JSON.stringify(await response) });
  }
  return response;
>>>>>>> 8b43d28f
}

/**
 * asnyc promise, returns IDynamicPerson
 *
 * @param {string} userId
 * @returns {(Promise<IDynamicPerson>)}
 * @memberof Graph
 */
export async function getUserWithPhoto(graph: IGraph, userId?: string): Promise<IDynamicPerson> {
  let person = null as IDynamicPerson;
  let cache: CacheStore<CacheUser>;
<<<<<<< HEAD

  if (usersCacheEnabled()) {
    cache = CacheService.getCache<CacheUser>(cacheSchema, 'users');
    const user: CacheUser = await cache.getValue(userId || 'me');

    if (user && getUserInvalidationTime() > Date.now() - user.timeCached) {
      return JSON.parse(user.user);
    }
  }

  if (userId) {
    batch.get('user', `/users/${userId}`, ['user.readbasic.all']);
    batch.get('photo', `users/${userId}/photo/$value`, ['user.readbasic.all']);
  } else {
    batch.get('user', 'me', ['user.read']);
    batch.get('photo', 'me/photo/$value', ['user.read']);
=======
  let photo = null;
  let user: IDynamicPerson;
  // attempt to get user and photo from cache if enabled
  if (usersCacheEnabled()) {
    cache = CacheService.getCache<CacheUser>(cacheSchema, userStore);
    const cachedUser = await cache.getValue(userId || 'me');
    if (cachedUser && getUserInvalidationTime() > Date.now() - cachedUser.timeCached) {
      user = JSON.parse(cachedUser.user);
    }
>>>>>>> 8b43d28f
  }
  if (photosCacheEnabled()) {
    const cachedPhoto = await getPhotoFromCache(userId || 'me', 'users');
    if (cachedPhoto && getPhotoInvalidationTime() > Date.now() - cachedPhoto.timeCached) {
      photo = cachedPhoto.photo;
    }
  }
<<<<<<< HEAD

  if (usersCacheEnabled()) {
    cache.putValue(userId || 'me', { user: JSON.stringify(person) });
  }

=======
  if (!photo && !user) {
    // batch calls
    const batch = graph.createBatch();
    if (userId) {
      batch.get('user', `/users/${userId}`, ['user.readbasic.all']);
      batch.get('photo', `users/${userId}/photo/$value`, ['user.readbasic.all']);
    } else {
      batch.get('user', 'me', ['user.read']);
      batch.get('photo', 'me/photo/$value', ['user.read']);
    }
    const response = await batch.executeAll();
    photo = response.get('photo').content;
    user = response.get('user').content;
  } else if (!photo) {
    // get photo from graph
    const resource = userId ? `users/${userId}` : 'me';
    const scopes = userId ? ['user.readbasic.all'] : ['user.read'];
    const response = await getPhotoForResource(graph, resource, scopes);
    if (response) {
      if (photosCacheEnabled()) {
        storePhotoInCache(userId || 'me', 'users', { eTag: response.eTag, photo: response.photo });
      }
      photo = response.photo;
    }
  } else if (!user) {
    // get user from graph
    const response = userId
      ? await graph
          .api(`/users/${userId}`)
          .middlewareOptions(prepScopes('user.readbasic.all'))
          .get()
      : await graph
          .api('me')
          .middlewareOptions(prepScopes('user.read'))
          .get();
    if (response) {
      if (usersCacheEnabled()) {
        cache.putValue(userId || 'me', { user: JSON.stringify(response.content) });
      }
      user = response.content;
    }
  }
  person = user;
  person.personImage = photo;
>>>>>>> 8b43d28f
  return person;
}

/**
 * async promise, returns all Graph users associated with the userPrincipleName provided
 *
 * @param {string} userPrincipleName
 * @returns {(Promise<User>)}
 * @memberof Graph
 */
export async function getUser(graph: IGraph, userPrincipleName: string): Promise<User> {
  const scopes = 'user.readbasic.all';
  let cache: CacheStore<CacheUser>;
<<<<<<< HEAD
  let user: CacheUser;

  if (usersCacheEnabled()) {
    cache = CacheService.getCache<CacheUser>(cacheSchema, 'users');
    // check cache
    user = await cache.getValue(userPrincipleName);
=======

  if (usersCacheEnabled()) {
    cache = CacheService.getCache<CacheUser>(cacheSchema, userStore);
    // check cache
    const user = await cache.getValue(userPrincipleName);
>>>>>>> 8b43d28f
    // is it stored and is timestamp good?
    if (user && getUserInvalidationTime() > Date.now() - user.timeCached) {
      // return without any worries
      return JSON.parse(user.user);
    }
  }
  // else we must grab it
<<<<<<< HEAD
  user = await graph
=======
  const response = await graph
>>>>>>> 8b43d28f
    .api(`/users/${userPrincipleName}`)
    .middlewareOptions(prepScopes(scopes))
    .get();
  if (usersCacheEnabled()) {
<<<<<<< HEAD
    cache.putValue(userPrincipleName, { user: JSON.stringify(user) });
  }
  return JSON.parse(user.user);
=======
    cache.putValue(userPrincipleName, { user: JSON.stringify(response) });
  }
  return response;
>>>>>>> 8b43d28f
}

/**
 * Returns a Promise of Graph Users array associated with the user ids array
 *
 * @export
 * @param {IGraph} graph
 * @param {string[]} userIds, an array of string ids
 * @returns {Promise<User[]>}
 */
export async function getUsersForUserIds(graph: IGraph, userIds: string[]): Promise<User[]> {
  if (!userIds || userIds.length === 0) {
    return [];
  }
  const batch = graph.createBatch();
<<<<<<< HEAD
  let people = [];
  let cache: CacheStore<CacheUser>;

  if (usersCacheEnabled()) {
    cache = CacheService.getCache<CacheUser>(cacheSchema, 'usersQuery');
    for (const id of userIds) {
      const user = await cache.getValue(id);
      if (user && getUserInvalidationTime() > Date.now() - user.timeCached) {
        people.push(JSON.parse(user.user));
      } else if (id !== '') {
        batch.get(id, `/users/${id}`, ['user.readbasic.all']);
      }
=======
  const peopleDict = {};
  const notInCache = [];
  let cache: CacheStore<CacheUser>;

  if (usersCacheEnabled()) {
    cache = CacheService.getCache<CacheUser>(cacheSchema, userStore);
  }

  for (const id of userIds) {
    peopleDict[id] = null;
    let user = null;
    if (usersCacheEnabled()) {
      user = await cache.getValue(id);
    }
    if (user && getUserInvalidationTime() > Date.now() - user.timeCached) {
      peopleDict[id] = JSON.parse(user.user);
    } else if (id !== '') {
      batch.get(id, `/users/${id}`, ['user.readbasic.all']);
      notInCache.push(id);
>>>>>>> 8b43d28f
    }
  }
  try {
    const responses = await batch.executeAll();
<<<<<<< HEAD

=======
>>>>>>> 8b43d28f
    // iterate over userIds to ensure the order of ids
    for (const id of userIds) {
      const response = responses.get(id);
      if (response && response.content) {
<<<<<<< HEAD
        people.push(response.content);
=======
        peopleDict[id] = response.content;
>>>>>>> 8b43d28f
        if (usersCacheEnabled()) {
          cache.putValue(id, { user: JSON.stringify(response.content) });
        }
      }
    }
    return Promise.all(Object.values(peopleDict));
  } catch (_) {
    // fallback to making the request one by one
    try {
<<<<<<< HEAD
      people = userIds.filter(id => id && id !== '').map(id => getUser(graph, id));
      if (usersCacheEnabled()) {
        people.forEach((u: User) => cache.putValue(u.id, { user: JSON.stringify(u) }));
      }
      return Promise.all(people);
=======
      // call getUser for all the users that weren't cached
      userIds.filter(id => notInCache.includes(id)).forEach(id => (peopleDict[id] = getUser(graph, id)));
      if (usersCacheEnabled()) {
        // store all users that weren't retrieved from the cache, into the cache
        userIds
          .filter(id => notInCache.includes(id))
          .forEach(async id => cache.putValue(id, { user: JSON.stringify(await peopleDict[id]) }));
      }
      return Promise.all(Object.values(peopleDict));
>>>>>>> 8b43d28f
    } catch (_) {
      return [];
    }
  }
}

/**
 * Returns a Promise of Graph Users array associated with the people queries array
 *
 * @export
 * @param {IGraph} graph
 * @param {string[]} peopleQueries, an array of string ids
 * @returns {Promise<User[]>}
 */
export async function getUsersForPeopleQueries(graph: IGraph, peopleQueries: string[]): Promise<User[]> {
  if (!peopleQueries || peopleQueries.length === 0) {
    return [];
  }

  const batch = graph.createBatch();
  const people = [];
  let cacheRes: CacheUserQuery;
  let cache: CacheStore<CacheUserQuery>;
  if (usersCacheEnabled()) {
<<<<<<< HEAD
    cache = CacheService.getCache<CacheUserQuery>(cacheSchema, 'usersQuery');
=======
    cache = CacheService.getCache<CacheUserQuery>(cacheSchema, queryStore);
>>>>>>> 8b43d28f
  }

  for (const personQuery of peopleQueries) {
    if (usersCacheEnabled()) {
      cacheRes = await cache.getValue(personQuery);
    }

    if (usersCacheEnabled() && cacheRes && getUserInvalidationTime() > Date.now() - cacheRes.timeCached) {
      people.push(JSON.parse(cacheRes.results[0]));
    } else if (personQuery !== '') {
      batch.get(personQuery, `/me/people?$search="${personQuery}"`, ['people.read']);
    }
  }

  try {
    const responses = await batch.executeAll();

    for (const personQuery of peopleQueries) {
      const response = responses.get(personQuery);
      if (response && response.content && response.content.value && response.content.value.length > 0) {
        people.push(response.content.value[0]);
        if (usersCacheEnabled()) {
          cache.putValue(personQuery, { maxResults: 1, results: [JSON.stringify(response.content.value[0])] });
        }
      }
    }

    return people;
  } catch (_) {
    try {
      return Promise.all(
        peopleQueries
          .filter(personQuery => personQuery && personQuery !== '')
          .map(async personQuery => {
            const personArray = await findPeople(graph, personQuery, 1);
            if (personArray && personArray.length) {
              if (usersCacheEnabled()) {
                cache.putValue(personQuery, { maxResults: 1, results: [JSON.stringify(personArray[0])] });
              }
              return personArray[0];
            }
          })
      );
    } catch (_) {
      return [];
    }
  }
}

/**
 * Search Microsoft Graph for Users in the organization
 *
 * @export
 * @param {IGraph} graph
 * @param {string} query - the string to search for
 * @param {number} [top=10] - maximum number of results to return
 * @returns {Promise<User[]>}
 */
export async function findUsers(graph: IGraph, query: string, top: number = 10): Promise<User[]> {
  const scopes = 'User.ReadBasic.All';
  const item = { maxResults: top, results: null };
  let cache: CacheStore<CacheUserQuery>;

  if (usersCacheEnabled()) {
<<<<<<< HEAD
    cache = CacheService.getCache<CacheUserQuery>(cacheSchema, 'usersQuery');
=======
    cache = CacheService.getCache<CacheUserQuery>(cacheSchema, queryStore);
>>>>>>> 8b43d28f
    const result: CacheUserQuery = await cache.getValue(query);

    if (result && getUserInvalidationTime() > Date.now() - result.timeCached) {
      return result.results.map(userStr => JSON.parse(userStr));
    }
  }

  const graphResult = await graph
    .api('users')
    .filter(
      `startswith(displayName,'${query}') or startswith(givenName,'${query}') or startswith(surname,'${query}') or startswith(mail,'${query}') or startswith(userPrincipalName,'${query}')`
    )
    .top(top)
    .middlewareOptions(prepScopes(scopes))
    .get();

  if (usersCacheEnabled() && graphResult) {
    item.results = graphResult.value.map(userStr => JSON.stringify(userStr));
    cache.putValue(query, item);
  }
  return graphResult ? graphResult.value : null;
}<|MERGE_RESOLUTION|>--- conflicted
+++ resolved
@@ -7,10 +7,6 @@
 
 import { IGraph } from '@microsoft/mgt-element';
 import { User } from '@microsoft/microsoft-graph-types';
-<<<<<<< HEAD
-import { IGraph } from '../IGraph';
-=======
->>>>>>> 8b43d28f
 import { CacheItem, CacheSchema, CacheService, CacheStore } from '../utils/Cache';
 import { prepScopes } from '../utils/GraphHelpers';
 import { findPeople } from './graph.people';
@@ -71,8 +67,6 @@
 const usersCacheEnabled = (): boolean => CacheService.config.users.isEnabled && CacheService.config.isEnabled;
 
 /**
-<<<<<<< HEAD
-=======
  * Name of the users store name
  */
 const userStore: string = 'users';
@@ -83,7 +77,6 @@
 const queryStore: string = 'usersQuery';
 
 /**
->>>>>>> 8b43d28f
  * async promise, returns Graph User data relating to the user logged in
  *
  * @returns {(Promise<User>)}
@@ -92,35 +85,21 @@
 export async function getMe(graph: IGraph): Promise<User> {
   let cache: CacheStore<CacheUser>;
   if (usersCacheEnabled()) {
-<<<<<<< HEAD
-    cache = CacheService.getCache<CacheUser>(cacheSchema, 'users');
-=======
     cache = CacheService.getCache<CacheUser>(cacheSchema, userStore);
->>>>>>> 8b43d28f
     const me = await cache.getValue('me');
 
     if (me && getUserInvalidationTime() > Date.now() - me.timeCached) {
       return JSON.parse(me.user);
     }
   }
-<<<<<<< HEAD
-  const graphRes = graph
-=======
   const response = graph
->>>>>>> 8b43d28f
     .api('me')
     .middlewareOptions(prepScopes('user.read'))
     .get();
   if (usersCacheEnabled()) {
-<<<<<<< HEAD
-    cache.putValue('me', { user: JSON.stringify(graphRes) });
-  }
-  return graphRes;
-=======
     cache.putValue('me', { user: JSON.stringify(await response) });
   }
   return response;
->>>>>>> 8b43d28f
 }
 
 /**
@@ -133,24 +112,6 @@
 export async function getUserWithPhoto(graph: IGraph, userId?: string): Promise<IDynamicPerson> {
   let person = null as IDynamicPerson;
   let cache: CacheStore<CacheUser>;
-<<<<<<< HEAD
-
-  if (usersCacheEnabled()) {
-    cache = CacheService.getCache<CacheUser>(cacheSchema, 'users');
-    const user: CacheUser = await cache.getValue(userId || 'me');
-
-    if (user && getUserInvalidationTime() > Date.now() - user.timeCached) {
-      return JSON.parse(user.user);
-    }
-  }
-
-  if (userId) {
-    batch.get('user', `/users/${userId}`, ['user.readbasic.all']);
-    batch.get('photo', `users/${userId}/photo/$value`, ['user.readbasic.all']);
-  } else {
-    batch.get('user', 'me', ['user.read']);
-    batch.get('photo', 'me/photo/$value', ['user.read']);
-=======
   let photo = null;
   let user: IDynamicPerson;
   // attempt to get user and photo from cache if enabled
@@ -160,7 +121,6 @@
     if (cachedUser && getUserInvalidationTime() > Date.now() - cachedUser.timeCached) {
       user = JSON.parse(cachedUser.user);
     }
->>>>>>> 8b43d28f
   }
   if (photosCacheEnabled()) {
     const cachedPhoto = await getPhotoFromCache(userId || 'me', 'users');
@@ -168,13 +128,6 @@
       photo = cachedPhoto.photo;
     }
   }
-<<<<<<< HEAD
-
-  if (usersCacheEnabled()) {
-    cache.putValue(userId || 'me', { user: JSON.stringify(person) });
-  }
-
-=======
   if (!photo && !user) {
     // batch calls
     const batch = graph.createBatch();
@@ -219,7 +172,6 @@
   }
   person = user;
   person.personImage = photo;
->>>>>>> 8b43d28f
   return person;
 }
 
@@ -233,20 +185,11 @@
 export async function getUser(graph: IGraph, userPrincipleName: string): Promise<User> {
   const scopes = 'user.readbasic.all';
   let cache: CacheStore<CacheUser>;
-<<<<<<< HEAD
-  let user: CacheUser;
-
-  if (usersCacheEnabled()) {
-    cache = CacheService.getCache<CacheUser>(cacheSchema, 'users');
-    // check cache
-    user = await cache.getValue(userPrincipleName);
-=======
 
   if (usersCacheEnabled()) {
     cache = CacheService.getCache<CacheUser>(cacheSchema, userStore);
     // check cache
     const user = await cache.getValue(userPrincipleName);
->>>>>>> 8b43d28f
     // is it stored and is timestamp good?
     if (user && getUserInvalidationTime() > Date.now() - user.timeCached) {
       // return without any worries
@@ -254,24 +197,14 @@
     }
   }
   // else we must grab it
-<<<<<<< HEAD
-  user = await graph
-=======
   const response = await graph
->>>>>>> 8b43d28f
     .api(`/users/${userPrincipleName}`)
     .middlewareOptions(prepScopes(scopes))
     .get();
   if (usersCacheEnabled()) {
-<<<<<<< HEAD
-    cache.putValue(userPrincipleName, { user: JSON.stringify(user) });
-  }
-  return JSON.parse(user.user);
-=======
     cache.putValue(userPrincipleName, { user: JSON.stringify(response) });
   }
   return response;
->>>>>>> 8b43d28f
 }
 
 /**
@@ -287,20 +220,6 @@
     return [];
   }
   const batch = graph.createBatch();
-<<<<<<< HEAD
-  let people = [];
-  let cache: CacheStore<CacheUser>;
-
-  if (usersCacheEnabled()) {
-    cache = CacheService.getCache<CacheUser>(cacheSchema, 'usersQuery');
-    for (const id of userIds) {
-      const user = await cache.getValue(id);
-      if (user && getUserInvalidationTime() > Date.now() - user.timeCached) {
-        people.push(JSON.parse(user.user));
-      } else if (id !== '') {
-        batch.get(id, `/users/${id}`, ['user.readbasic.all']);
-      }
-=======
   const peopleDict = {};
   const notInCache = [];
   let cache: CacheStore<CacheUser>;
@@ -320,24 +239,15 @@
     } else if (id !== '') {
       batch.get(id, `/users/${id}`, ['user.readbasic.all']);
       notInCache.push(id);
->>>>>>> 8b43d28f
     }
   }
   try {
     const responses = await batch.executeAll();
-<<<<<<< HEAD
-
-=======
->>>>>>> 8b43d28f
     // iterate over userIds to ensure the order of ids
     for (const id of userIds) {
       const response = responses.get(id);
       if (response && response.content) {
-<<<<<<< HEAD
-        people.push(response.content);
-=======
         peopleDict[id] = response.content;
->>>>>>> 8b43d28f
         if (usersCacheEnabled()) {
           cache.putValue(id, { user: JSON.stringify(response.content) });
         }
@@ -347,13 +257,6 @@
   } catch (_) {
     // fallback to making the request one by one
     try {
-<<<<<<< HEAD
-      people = userIds.filter(id => id && id !== '').map(id => getUser(graph, id));
-      if (usersCacheEnabled()) {
-        people.forEach((u: User) => cache.putValue(u.id, { user: JSON.stringify(u) }));
-      }
-      return Promise.all(people);
-=======
       // call getUser for all the users that weren't cached
       userIds.filter(id => notInCache.includes(id)).forEach(id => (peopleDict[id] = getUser(graph, id)));
       if (usersCacheEnabled()) {
@@ -363,7 +266,6 @@
           .forEach(async id => cache.putValue(id, { user: JSON.stringify(await peopleDict[id]) }));
       }
       return Promise.all(Object.values(peopleDict));
->>>>>>> 8b43d28f
     } catch (_) {
       return [];
     }
@@ -388,11 +290,7 @@
   let cacheRes: CacheUserQuery;
   let cache: CacheStore<CacheUserQuery>;
   if (usersCacheEnabled()) {
-<<<<<<< HEAD
-    cache = CacheService.getCache<CacheUserQuery>(cacheSchema, 'usersQuery');
-=======
     cache = CacheService.getCache<CacheUserQuery>(cacheSchema, queryStore);
->>>>>>> 8b43d28f
   }
 
   for (const personQuery of peopleQueries) {
@@ -457,11 +355,7 @@
   let cache: CacheStore<CacheUserQuery>;
 
   if (usersCacheEnabled()) {
-<<<<<<< HEAD
-    cache = CacheService.getCache<CacheUserQuery>(cacheSchema, 'usersQuery');
-=======
     cache = CacheService.getCache<CacheUserQuery>(cacheSchema, queryStore);
->>>>>>> 8b43d28f
     const result: CacheUserQuery = await cache.getValue(query);
 
     if (result && getUserInvalidationTime() > Date.now() - result.timeCached) {

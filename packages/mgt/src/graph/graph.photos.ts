/**
 * -------------------------------------------------------------------------------------------
 * Copyright (c) Microsoft Corporation.  All Rights Reserved.  Licensed under the MIT License.
 * See License in the project root for license information.
 * -------------------------------------------------------------------------------------------
 */

import { IGraph } from '@microsoft/mgt-element';
import { ResponseType } from '@microsoft/microsoft-graph-client';
import * as MicrosoftGraph from '@microsoft/microsoft-graph-types';
<<<<<<< HEAD
import { IGraph } from '../IGraph';
=======
>>>>>>> 8b43d28f
import { CacheItem, CacheSchema, CacheService, CacheStore } from '../utils/Cache';
import { prepScopes } from '../utils/GraphHelpers';
import { blobToBase64 } from '../utils/Utils';
import { findContactByEmail, findUserByEmail, getEmailFromGraphEntity } from './graph.people';
import { IDynamicPerson } from './types';

/**
 * defines the structure of the cache
 */
const cacheSchema: CacheSchema = {
  name: 'photos',
  stores: {
    contacts: {},
    users: {}
  },
  version: 1
};

/**
 * photo object stored in cache
 */
interface CachePhoto extends CacheItem {
  /**
   * user tag associated with photo
   */
  eTag?: string;
  /**
   * user/contact photo
   */
  photo?: string;
}

/**
 * Defines expiration time
 */
<<<<<<< HEAD
const getPhotoInvalidationTime = () =>
=======
export const getPhotoInvalidationTime = () =>
>>>>>>> 8b43d28f
  CacheService.config.photos.invalidationPeriod || CacheService.config.defaultInvalidationPeriod;

/**
 * Whether photo store is enabled
 */
<<<<<<< HEAD
const photosCacheEnabled = () => CacheService.config.photos.isEnabled && CacheService.config.isEnabled;
=======
export const photosCacheEnabled = () => CacheService.config.photos.isEnabled && CacheService.config.isEnabled;

/**
 * Name of the users store name
 */
const userStore: string = 'users';

/**
 * Name of the contacts store name
 */
const contactStore: string = 'contacts';
>>>>>>> 8b43d28f

/**
 * retrieves a photo for the specified resource.
 *
 * @param {string} resource
 * @param {string[]} scopes
 * @returns {Promise<string>}
 */
<<<<<<< HEAD
async function getPhotoForResource(graph: IGraph, resource: string, scopes: string[]): Promise<CachePhoto> {
=======
export async function getPhotoForResource(graph: IGraph, resource: string, scopes: string[]): Promise<CachePhoto> {
>>>>>>> 8b43d28f
  try {
    const response = (await graph
      .api(`${resource}/photo/$value`)
      .responseType(ResponseType.RAW)
      .middlewareOptions(prepScopes(...scopes))
      .get()) as Response;

    if (!response.ok) {
      return null;
    }

    const eTag = response.headers.get('ETag');
    const blob = await blobToBase64(await response.blob());
    return { eTag, photo: blob };
  } catch (e) {
    return null;
  }
}

/**
 * async promise, returns Graph photos associated with contacts of the logged in user
 * @param contactId
 * @returns {Promise<string>}
 * @memberof Graph
 */
export async function getContactPhoto(graph: IGraph, contactId: string): Promise<string> {
  let cache: CacheStore<CachePhoto>;
  let photoDetails: CachePhoto;
  if (photosCacheEnabled()) {
<<<<<<< HEAD
    cache = CacheService.getCache<CachePhoto>(cacheSchema, 'contacts');
=======
    cache = CacheService.getCache<CachePhoto>(cacheSchema, contactStore);
>>>>>>> 8b43d28f
    photoDetails = await cache.getValue(contactId);
    if (photoDetails && getPhotoInvalidationTime() > Date.now() - photoDetails.timeCached) {
      return photoDetails.photo;
    }
  }

  photoDetails = await getPhotoForResource(graph, `me/contacts/${contactId}`, ['contacts.read']);
<<<<<<< HEAD
  if (photosCacheEnabled()) {
=======
  if (photosCacheEnabled() && photoDetails) {
>>>>>>> 8b43d28f
    cache.putValue(contactId, photoDetails);
  }
  return photoDetails ? photoDetails.photo : null;
}

/**
 * async promise, returns Graph photo associated with provided userId
 * @param userId
 * @returns {Promise<string>}
 * @memberof Graph
 */
export async function getUserPhoto(graph: IGraph, userId: string): Promise<string> {
  let cache: CacheStore<CachePhoto>;
  let photoDetails: CachePhoto;
  if (photosCacheEnabled()) {
<<<<<<< HEAD
    cache = CacheService.getCache<CachePhoto>(cacheSchema, 'users');
=======
    cache = CacheService.getCache<CachePhoto>(cacheSchema, userStore);
>>>>>>> 8b43d28f
    photoDetails = await cache.getValue(userId);
    if (photoDetails && getPhotoInvalidationTime() > Date.now() - photoDetails.timeCached) {
      return photoDetails.photo;
    }
  }

  photoDetails = await getPhotoForResource(graph, `users/${userId}`, ['user.readbasic.all']);
<<<<<<< HEAD
  if (photosCacheEnabled()) {
=======
  if (photosCacheEnabled() && photoDetails) {
>>>>>>> 8b43d28f
    cache.putValue(userId, photoDetails);
  }
  return photoDetails ? photoDetails.photo : null;
}

/**
 * async promise, returns Graph photo associated with the logged in user
 * @returns {Promise<string>}
 * @memberof Graph
 */
export async function myPhoto(graph: IGraph): Promise<string> {
  let cache: CacheStore<CachePhoto>;
  let photoDetails: CachePhoto;
  if (photosCacheEnabled()) {
<<<<<<< HEAD
    cache = CacheService.getCache<CachePhoto>(cacheSchema, 'users');
=======
    cache = CacheService.getCache<CachePhoto>(cacheSchema, userStore);
>>>>>>> 8b43d28f
    photoDetails = await cache.getValue('me');
    if (photoDetails && getPhotoInvalidationTime() > Date.now() - photoDetails.timeCached) {
      return photoDetails.photo;
    }
  }

  photoDetails = await getPhotoForResource(graph, 'me', ['user.read']);
  if (photosCacheEnabled()) {
    cache.putValue('me', photoDetails || {});
  }

  return photoDetails ? photoDetails.photo : null;
}

/**
 * async promise, loads image of user
 *
 * @export
 */
export async function getPersonImage(graph: IGraph, person: IDynamicPerson) {
  let image: string;
  let email: string;

  if ((person as MicrosoftGraph.Person).userPrincipalName) {
    // try to find a user by userPrincipalName
    const userPrincipalName = (person as MicrosoftGraph.Person).userPrincipalName;
    image = await getUserPhoto(graph, userPrincipalName);
  } else if ('personType' in person && (person as any).personType.subclass === 'PersonalContact') {
    // if person is a contact, look for them and their photo in contact api
    email = getEmailFromGraphEntity(person);
    const contact = await findContactByEmail(graph, email);
    if (contact && contact.length && contact[0].id) {
      image = await getContactPhoto(graph, contact[0].id);
    }
  } else if (person.id) {
    image = await getUserPhoto(graph, person.id);
  }
  if (image) {
    return image;
  }

  // try to find a user by e-mail
  email = getEmailFromGraphEntity(person);

  if (email) {
    const users = await findUserByEmail(graph, email);
    if (users && users.length) {
      // Check for an OrganizationUser
      const orgUser = users.find(p => {
        return (p as any).personType && (p as any).personType.subclass === 'OrganizationUser';
      });
      if (orgUser) {
        // Lookup by userId
        const userId = (users[0] as MicrosoftGraph.Person).scoredEmailAddresses[0].address;
        image = await getUserPhoto(graph, userId);
      } else {
        // Lookup by contactId
        for (const user of users) {
          const contactId = user.id;
          image = await getContactPhoto(graph, contactId);
          if (image) {
            break;
          }
        }
      }
    }
  }

  return image;
}

/**
 * checks if user has a photo in the cache
 * @param userId
 * @returns {CachePhoto}
 * @memberof Graph
 */
export async function getPhotoFromCache(userId: string, storeName: string): Promise<CachePhoto> {
  const cache = CacheService.getCache<CachePhoto>(cacheSchema, storeName);
  const item = await cache.getValue(userId);
  return item;
}

/**
 * checks if user has a photo in the cache
 * @param userId
 * @returns {void}
 * @memberof Graph
 */
export async function storePhotoInCache(userId: string, storeName: string, value: CachePhoto): Promise<void> {
  const cache = CacheService.getCache<CachePhoto>(cacheSchema, storeName);
  cache.putValue(userId, value);
}<|MERGE_RESOLUTION|>--- conflicted
+++ resolved
@@ -8,10 +8,6 @@
 import { IGraph } from '@microsoft/mgt-element';
 import { ResponseType } from '@microsoft/microsoft-graph-client';
 import * as MicrosoftGraph from '@microsoft/microsoft-graph-types';
-<<<<<<< HEAD
-import { IGraph } from '../IGraph';
-=======
->>>>>>> 8b43d28f
 import { CacheItem, CacheSchema, CacheService, CacheStore } from '../utils/Cache';
 import { prepScopes } from '../utils/GraphHelpers';
 import { blobToBase64 } from '../utils/Utils';
@@ -47,19 +43,12 @@
 /**
  * Defines expiration time
  */
-<<<<<<< HEAD
-const getPhotoInvalidationTime = () =>
-=======
 export const getPhotoInvalidationTime = () =>
->>>>>>> 8b43d28f
   CacheService.config.photos.invalidationPeriod || CacheService.config.defaultInvalidationPeriod;
 
 /**
  * Whether photo store is enabled
  */
-<<<<<<< HEAD
-const photosCacheEnabled = () => CacheService.config.photos.isEnabled && CacheService.config.isEnabled;
-=======
 export const photosCacheEnabled = () => CacheService.config.photos.isEnabled && CacheService.config.isEnabled;
 
 /**
@@ -71,7 +60,6 @@
  * Name of the contacts store name
  */
 const contactStore: string = 'contacts';
->>>>>>> 8b43d28f
 
 /**
  * retrieves a photo for the specified resource.
@@ -80,11 +68,7 @@
  * @param {string[]} scopes
  * @returns {Promise<string>}
  */
-<<<<<<< HEAD
-async function getPhotoForResource(graph: IGraph, resource: string, scopes: string[]): Promise<CachePhoto> {
-=======
 export async function getPhotoForResource(graph: IGraph, resource: string, scopes: string[]): Promise<CachePhoto> {
->>>>>>> 8b43d28f
   try {
     const response = (await graph
       .api(`${resource}/photo/$value`)
@@ -114,11 +98,7 @@
   let cache: CacheStore<CachePhoto>;
   let photoDetails: CachePhoto;
   if (photosCacheEnabled()) {
-<<<<<<< HEAD
-    cache = CacheService.getCache<CachePhoto>(cacheSchema, 'contacts');
-=======
     cache = CacheService.getCache<CachePhoto>(cacheSchema, contactStore);
->>>>>>> 8b43d28f
     photoDetails = await cache.getValue(contactId);
     if (photoDetails && getPhotoInvalidationTime() > Date.now() - photoDetails.timeCached) {
       return photoDetails.photo;
@@ -126,11 +106,7 @@
   }
 
   photoDetails = await getPhotoForResource(graph, `me/contacts/${contactId}`, ['contacts.read']);
-<<<<<<< HEAD
-  if (photosCacheEnabled()) {
-=======
   if (photosCacheEnabled() && photoDetails) {
->>>>>>> 8b43d28f
     cache.putValue(contactId, photoDetails);
   }
   return photoDetails ? photoDetails.photo : null;
@@ -146,11 +122,7 @@
   let cache: CacheStore<CachePhoto>;
   let photoDetails: CachePhoto;
   if (photosCacheEnabled()) {
-<<<<<<< HEAD
-    cache = CacheService.getCache<CachePhoto>(cacheSchema, 'users');
-=======
     cache = CacheService.getCache<CachePhoto>(cacheSchema, userStore);
->>>>>>> 8b43d28f
     photoDetails = await cache.getValue(userId);
     if (photoDetails && getPhotoInvalidationTime() > Date.now() - photoDetails.timeCached) {
       return photoDetails.photo;
@@ -158,11 +130,7 @@
   }
 
   photoDetails = await getPhotoForResource(graph, `users/${userId}`, ['user.readbasic.all']);
-<<<<<<< HEAD
-  if (photosCacheEnabled()) {
-=======
   if (photosCacheEnabled() && photoDetails) {
->>>>>>> 8b43d28f
     cache.putValue(userId, photoDetails);
   }
   return photoDetails ? photoDetails.photo : null;
@@ -177,11 +145,7 @@
   let cache: CacheStore<CachePhoto>;
   let photoDetails: CachePhoto;
   if (photosCacheEnabled()) {
-<<<<<<< HEAD
-    cache = CacheService.getCache<CachePhoto>(cacheSchema, 'users');
-=======
     cache = CacheService.getCache<CachePhoto>(cacheSchema, userStore);
->>>>>>> 8b43d28f
     photoDetails = await cache.getValue('me');
     if (photoDetails && getPhotoInvalidationTime() > Date.now() - photoDetails.timeCached) {
       return photoDetails.photo;

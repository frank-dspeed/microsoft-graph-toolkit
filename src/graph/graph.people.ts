--- conflicted
+++ resolved
@@ -9,8 +9,6 @@
 import { IGraph } from '../IGraph';
 import { prepScopes } from '../utils/GraphHelpers';
 import { IDynamicPerson } from './types';
-<<<<<<< HEAD
-=======
 
 /**
  * Person Type enum
@@ -34,7 +32,6 @@
    */
   Group = 'Group'
 }
->>>>>>> 0963e892
 
 /**
  * async promise, returns all Graph people who are most relevant contacts to the signed in user.

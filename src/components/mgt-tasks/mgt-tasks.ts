/**
 * -------------------------------------------------------------------------------------------
 * Copyright (c) Microsoft Corporation.  All Rights Reserved.  Licensed under the MIT License.
 * See License in the project root for license information.
 * -------------------------------------------------------------------------------------------
 */

import { Person, PlannerAssignments, PlannerBucket, PlannerTask, User } from '@microsoft/microsoft-graph-types';
import { Contact, OutlookTask, OutlookTaskFolder } from '@microsoft/microsoft-graph-types-beta';
import { customElement, html, property, TemplateResult } from 'lit-element';
import { classMap } from 'lit-html/directives/class-map';
import { repeat } from 'lit-html/directives/repeat';
import { Providers } from '../../Providers';
import { ProviderState } from '../../providers/IProvider';
import { getShortDateString } from '../../utils/Utils';
import { MgtPeoplePicker } from '../mgt-people-picker/mgt-people-picker';
import { MgtTemplatedComponent } from '../templatedComponent';
import { PersonCardInteraction } from './../PersonCardInteraction';
import { styles } from './mgt-tasks-css';
import { ITask, ITaskFolder, ITaskGroup, ITaskSource, TodoTaskSource } from './task-sources';

import { ComponentMediaQuery } from '../baseComponent';
import '../common/mgt-flyout/mgt-flyout';
import { MgtPeople } from '../mgt-people/mgt-people';
import '../mgt-person/mgt-person';
import '../sub-components/mgt-arrow-options/mgt-arrow-options';
import { PlannerTaskSource } from './taskSource/PlannerTaskSource';
import { ToDoTaskSource } from './taskSource/TodoTaskSource';

import '../common/mgt-button/mgt-button';
import './parts/mgt-todo-new-task/mgt-todo-new-task';
import './parts/mgt-todo-task/mgt-todo-task';

/**
 * Defines how a person card is shown when a user interacts with
 * a person component
 *
 * @export
 * @enum {number}
 */
export enum TasksSource {
  /**
   * Use Microsoft Planner
   */
  planner,

  /**
   * Use Microsoft To-Do
   */
  todo
}

// Strings and Resources for different task contexts
// tslint:disable-next-line: completed-docs
const TASK_RES = {
  todo: {
    BASE_SELF_ASSIGNED: 'All Tasks',
    BUCKETS_SELF_ASSIGNED: 'All Tasks',
    BUCKET_NOT_FOUND: 'Folder not found',
    PLANS_SELF_ASSIGNED: 'All groups',
    PLAN_NOT_FOUND: 'Group not found'
  },
  // tslint:disable-next-line: object-literal-sort-keys
  planner: {
    BASE_SELF_ASSIGNED: 'Assigned to Me',
    BUCKETS_SELF_ASSIGNED: 'All Tasks',
    BUCKET_NOT_FOUND: 'Bucket not found',
    PLANS_SELF_ASSIGNED: 'All Plans',
    PLAN_NOT_FOUND: 'Plan not found'
  }
};

// tslint:disable-next-line: completed-docs
const plannerAssignment = {
  '@odata.type': 'microsoft.graph.plannerAssignment',
  orderHint: 'string !'
};
/**
 * component enables the user to view, add, remove, complete, or edit tasks. It works with tasks in Microsoft Planner or Microsoft To-Do.
 *
 * @export
 * @class MgtTasks
 * @extends {MgtBaseComponent}
 */
@customElement('mgt-tasks')
export class MgtTasks extends MgtTemplatedComponent {
  /**
   * determines whether todo, or planner functionality for task component
   *
   * @readonly
   * @memberof MgtTasks
   */
  public get res() {
    switch (this.dataSource) {
      case TasksSource.todo:
        return TASK_RES.todo;
      case TasksSource.planner:
      default:
        return TASK_RES.planner;
    }
  }

  /**
   * Array of styles to apply to the element. The styles should be defined
   * using the `css` tag function.
   */

  public static get styles() {
    return styles;
  }

  /**
   * Get whether new task view is visible
   *
   * @memberof MgtTasks
   */
  public get isNewTaskVisible() {
    return this._isNewTaskVisible;
  }

  /**
   * Set whether new task is visible
   *
   * @memberof MgtTasks
   */
  public set isNewTaskVisible(value: boolean) {
    this._isNewTaskVisible = value;
    if (!value) {
      this._newTaskDueDate = null;
      this._newTaskName = '';
      this._newTaskGroupId = '';
    }
  }

  /**
   * determines if tasks are un-editable
   * @type {boolean}
   */
  @property({ attribute: 'read-only', type: Boolean })
  public readOnly: boolean;

  /**
   * determines which task source is loaded, either planner or todo
   * @type {string}
   */
  @property({
    attribute: 'data-source',
    converter: (value, type) => {
      value = value.toLowerCase();
      return TasksSource[value] || TasksSource.planner;
    }
  })
  public dataSource: TasksSource = TasksSource.planner;

  /**
   * if set, the component will only show tasks from either this plan or group
   * @type {string}
   */
  @property({ attribute: 'target-id', type: String })
  public targetId: string;

  /**
   * if set, the component will only show tasks from this bucket or folder
   * @type {string}
   */
  @property({ attribute: 'target-bucket-id', type: String })
  public targetBucketId: string;

  /**
   * if set, the component will first show tasks from this plan or group
   *
   * @type {string}
   * @memberof MgtTasks
   */
  @property({ attribute: 'initial-id', type: String })
  public initialId: string;

  /**
   * if set, the component will first show tasks from this bucket or folder
   *
   * @type {string}
   * @memberof MgtTasks
   */
  @property({ attribute: 'initial-bucket-id', type: String })
  public initialBucketId: string;

  /**
   * sets whether the header is rendered
   *
   * @type {boolean}
   * @memberof MgtTasks
   */
  @property({ attribute: 'hide-header', type: Boolean })
  public hideHeader: boolean;

  /**
   * sets whether the options are rendered
   *
   * @type {boolean}
   * @memberof MgtTasks
   */
  @property({ attribute: 'hide-options', type: Boolean })
  public hideOptions: boolean;

  /**
   * allows developer to define specific group id
   */
  @property({ attribute: 'group-id', type: String })
  public groupId: string;

  /**
   * Optional filter function when rendering tasks
   *
   * @memberof MgtTasks
   */
  public taskFilter: (task: PlannerTask | OutlookTask) => boolean;

<<<<<<< HEAD

  private todo: ToDoTaskSource;
  private planner: PlannerTaskSource;



  @property() private tasks: Array<PlannerTask | OutlookTask>;
  @property() private folders: Array<OutlookTaskFolder | PlannerBucket>;
  @property() private groups: Array<OutlookTaskFolder | PlannerBucket>;
  @property() private currentFolder: OutlookTaskFolder | PlannerBucket;



  @property() private _isNewTaskVisible: boolean = false;
  @property() private _newTaskBeingAdded: boolean = false;
  @property() private _newTaskName: string = '';
  @property() private _newTaskDueDate: Date = null;
  @property() private _newTaskGroupId: string = '';
  @property() private _newTaskFolderId: string = '';
  @property() private _groups: ITaskGroup[] = [];
  @property() private _folders: ITaskFolder[] = [];
  @property() private _tasks: ITask[] = [];
  @property() private _hiddenTasks: string[] = [];
  @property() private _loadingTasks: string[] = [];
  @property() private _inTaskLoad: boolean = false;
  @property() private _hasDoneInitialLoad: boolean = false;
  @property() private _todoDefaultSet: boolean = false;
=======
  @property() private _isNewTaskVisible: boolean;
  @property() private _newTaskBeingAdded: boolean;
  @property() private _newTaskName: string;
  @property() private _newTaskDueDate: Date;
  @property() private _newTaskGroupId: string;
  @property() private _newTaskFolderId: string;
  @property() private _groups: ITaskGroup[];
  @property() private _folders: ITaskFolder[];
  @property() private _tasks: ITask[];
  @property() private _hiddenTasks: string[];
  @property() private _loadingTasks: string[];
  @property() private _inTaskLoad: boolean;
  @property() private _hasDoneInitialLoad: boolean;
  @property() private _todoDefaultSet: boolean;
>>>>>>> 2b84a0e4

  @property() private _currentGroup: string;
  @property() private _currentFolder: string;
  @property() private _currentTask: ITask;

  @property() private isPeoplePickerVisible: boolean;

  private _me: User = null;
  private providerUpdateCallback: () => void | any;
  private handleWindowClick: (event: MouseEvent) => void;
  private previousMediaQuery: ComponentMediaQuery;

  private loadingMore: boolean;

  constructor() {
    super();
    this._newTaskName = '';
    this._newTaskDueDate = null;
    this._newTaskGroupId = '';
    this._newTaskFolderId = '';
    this._groups = [];
    this._folders = [];
    this._tasks = [];
    this._hiddenTasks = [];
    this._loadingTasks = [];

    this.previousMediaQuery = this.mediaQuery;
    this.onResize = this.onResize.bind(this);
    this.providerUpdateCallback = () => this.loadTasks();
    this.handleWindowClick = () => this.hidePeoplePicker();
  }

  /**
   * updates provider state
   *
   * @memberof MgtTasks
   */
  public connectedCallback() {
    super.connectedCallback();
    Providers.onProviderUpdated(this.providerUpdateCallback);
    window.addEventListener('resize', this.onResize);
    window.addEventListener('click', this.handleWindowClick);
  }

  /**
   * removes updates on provider state
   *
   * @memberof MgtTasks
   */
  public disconnectedCallback() {
    Providers.removeProviderUpdatedListener(this.providerUpdateCallback);
    window.removeEventListener('resize', this.onResize);
    window.removeEventListener('click', this.handleWindowClick);
    super.disconnectedCallback();
  }

  /**
   * Synchronizes property values when attributes change.
   *
   * @param {*} name
   * @param {*} oldValue
   * @param {*} newValue
   * @memberof MgtTasks
   */
  public attributeChangedCallback(name: string, oldVal: string, newVal: string) {
    super.attributeChangedCallback(name, oldVal, newVal);
    // if (name === 'data-source') {
    //   if (this.dataSource === TasksSource.planner) {
    //     this._currentGroup = this.initialId;
    //     this._currentFolder = this.initialBucketId;
    //   } else if (this.dataSource === TasksSource.todo) {
    //     this._currentGroup = null;
    //     this._currentFolder = this.initialId;
    //   }

    //   this._newTaskFolderId = '';
    //   this._newTaskGroupId = '';
    //   this._newTaskDueDate = null;
    //   this._newTaskName = '';
    //   this._newTaskBeingAdded = false;

    //   this._tasks = [];
    //   this._folders = [];
    //   this._groups = [];

    //   this._hasDoneInitialLoad = false;
    //   this._inTaskLoad = false;
    //   this._todoDefaultSet = false;

    //   this.loadTasks();
    // }
  }

  /**
   * Invoked when the element is first updated. Implement to perform one time
   * work on the element after update.
   *
   * Setting properties inside this method will trigger the element to update
   * again after this update cycle completes.
   *
   * * @param _changedProperties Map of changed properties with old values
   */
  protected firstUpdated() {
    // if (this.initialId && !this._currentGroup) {
    //   if (this.dataSource === TasksSource.planner) {
    //     this._currentGroup = this.initialId;
    //   } else if (this.dataSource === TasksSource.todo) {
    //     this._currentFolder = this.initialId;
    //   }
    // }

    // if (this.dataSource === TasksSource.planner && this.initialBucketId && !this._currentFolder) {
    //   this._currentFolder = this.initialBucketId;
    // }

    this.loadTasks();
  }

  /**
   * Invoked on each update to perform rendering tasks. This method must return
   * a lit-html TemplateResult. Setting properties inside this method will *not*
   * trigger the element to update.
   */
  protected render() {
    // let tasks = this._tasks
    //   .filter(task => this.isTaskInSelectedGroupFilter(task))
    //   .filter(task => this.isTaskInSelectedFolderFilter(task))
    //   .filter(task => !this._hiddenTasks.includes(task.id));

    // if (this.taskFilter) {
    //   tasks = tasks.filter(task => this.taskFilter(task._raw));
    // }

    const loadingTask = this._inTaskLoad && !this._hasDoneInitialLoad ? this.renderLoadingTask() : null;

    let header;

    if (!this.hideHeader) {
      header = html`
        <div class="Header">
          ${this.renderHeader()}
        </div>
      `;
    }

    const newTask = this._isNewTaskVisible ? html`
    <div class="NewTaskRoot">
      ${this.renderNewTask2()}
    </div>` : null;

    return html`
      <div class="root">
        ${header}
        ${newTask} 
        <div class="Tasks" @scroll=${this.handleScroll}>
          ${loadingTask}
          ${this.tasks ? repeat(this.tasks, task => task.id, task => this.renderTask(task)) : null}
        </div>
      </div>
    `;
  }

  private handleScroll(e: Event) {
    const el = e.target as HTMLElement;
    if (el.scrollTop + el.clientHeight >= el.scrollHeight - 10) {
      this.loadMoreTasks();
    }
  }

  private onResize() {
    if (this.mediaQuery !== this.previousMediaQuery) {
      this.previousMediaQuery = this.mediaQuery;
      this.requestUpdate();
    }
  }

  /**
   * loads tasks from dataSource
   *
   * @returns
   * @memberof MgtTasks
   */
  private async loadTasks() {
    // const ts = this.getTaskSource();
    // if (!ts) {
    //   return;
    // }

    const provider = Providers.globalProvider;
    if (!provider || provider.state !== ProviderState.SignedIn) {
      return;
    }

    this._inTaskLoad = true;

    const graph = provider.graph.forComponent(this);

    if (this.dataSource === TasksSource.planner) {
      this.planner = new PlannerTaskSource(graph);
      this.planner.onUpdated(() => {

      })

      const plans = await this.planner.getPlans();

      this.groups = plans;



    } else {
      this.todo = new ToDoTaskSource(graph);
      this.todo.onUpdated(() => {
        console.log('updated');
        this.loadFolder(this.currentFolder as OutlookTaskFolder);
      })

      const folders = await this.todo.getFolders();

      const currentFolder = folders.find(f => f.isDefaultFolder) ?? folders[0] ?? null;

      if (!currentFolder) {
        debugger;
      }


      this.folders = folders;
      this.loadFolder(currentFolder);

      this._inTaskLoad = true;
      this._hasDoneInitialLoad = true;
    }


    return;

    let meTask;
    if (!this._me) {
      meTask = graph.getMe();

      //
      // const tasks = await temp.getTasks();
      // console.log(tasks);
    }

    // if (this.groupId && this.dataSource === TasksSource.planner) {
    //   await this._loadTasksForGroup(ts);
    // } else if (this.targetId) {
    //   if (this.dataSource === TasksSource.todo) {
    //     await this._loadTargetTodoTasks(ts);
    //   } else {
    //     await this._loadTargetPlannerTasks(ts);
    //   }
    // } else {
    //   await this._loadAllTasks(ts);
    // }

    if (meTask) {
      this._me = await meTask;
      meTask = null;
    }

    this._inTaskLoad = false;
    this._hasDoneInitialLoad = true;
  }

  private async loadFolder(folder: OutlookTaskFolder) {
    if (this.todo) {

      this.currentFolder = folder;
      // TODO show loading if necessary if loading too long
      const tasks = await this.todo.getTasks(this.currentFolder.id);
      this.tasks = tasks;
    }
  }

  private async loadMoreTasks() {
    if (!this.loadingMore && this.todo && this.todo.hasMoreForFolder(this.currentFolder.id)) {
      this.loadingMore = true;
      const tasks = await this.todo.loadMoreAndGetTasks(this.currentFolder.id);
      if (tasks !== this.tasks) {
        this.tasks = tasks;
      }
      this.loadingMore = false;
    }

  }

  private async _loadTargetTodoTasks(ts: ITaskSource) {
    const groups = await ts.getTaskGroups();
    const folders = (await Promise.all(groups.map(group => ts.getTaskFoldersForTaskGroup(group.id)))).reduce(
      (cur, ret) => [...cur, ...ret],
      []
    );
    const tasks = (await Promise.all(
      folders.map(folder => ts.getTasksForTaskFolder(folder.id, folder.parentId))
    )).reduce((cur, ret) => [...cur, ...ret], []);

    this._tasks = tasks;
    this._folders = folders;
    this._groups = groups;

    this._currentGroup = null;
  }

  private async _loadTargetPlannerTasks(ts: ITaskSource) {
    const group = await ts.getTaskGroup(this.targetId);
    let folders = await ts.getTaskFoldersForTaskGroup(group.id);

    if (this.targetBucketId) {
      folders = folders.filter(folder => folder.id === this.targetBucketId);
    }

    const tasks = (await Promise.all(
      folders.map(folder => ts.getTasksForTaskFolder(folder.id, folder.parentId))
    )).reduce((cur, ret) => [...cur, ...ret], []);

    this._tasks = tasks;
    this._folders = folders;
    this._groups = [group];
  }

  private async _loadAllTasks(ts: ITaskSource) {
    const groups = await ts.getTaskGroups();
    const folders = (await Promise.all(groups.map(group => ts.getTaskFoldersForTaskGroup(group.id)))).reduce(
      (cur, ret) => [...cur, ...ret],
      []
    );

    if (!this.initialId && this.dataSource === TasksSource.todo && !this._todoDefaultSet) {
      this._todoDefaultSet = true;
      const defaultFolder = folders.find(d => (d._raw as OutlookTaskFolder).isDefaultFolder);
      if (defaultFolder) {
        this._currentFolder = defaultFolder.id;
      }
    }

    const tasks = (await Promise.all(
      folders.map(folder => ts.getTasksForTaskFolder(folder.id, folder.parentId))
    )).reduce((cur, ret) => [...cur, ...ret], []);

    this._tasks = tasks;
    this._folders = folders;
    this._groups = groups;
  }

  private async _loadTasksForGroup(ts: ITaskSource) {
    const groups = await ts.getTaskGroupsForGroup(this.groupId);
    const folders = (await Promise.all(groups.map(group => ts.getTaskFoldersForTaskGroup(group.id)))).reduce(
      (cur, ret) => [...cur, ...ret],
      []
    );

    const tasks = (await Promise.all(
      folders.map(folder => ts.getTasksForTaskFolder(folder.id, folder.parentId))
    )).reduce((cur, ret) => [...cur, ...ret], []);

    this._tasks = tasks;
    this._folders = folders;
    this._groups = groups;
  }

  private async addTask(
    name: string,
    dueDate: Date,
    topParentId: string,
    immediateParentId: string,
    assignments: PlannerAssignments = {}
  ) {
    const ts = this.getTaskSource();
    if (!ts) {
      return;
    }

    const newTask = {
      assignments,
      dueDate,
      immediateParentId,
      name,
      topParentId
    } as ITask;

    this._newTaskBeingAdded = true;
    await ts.addTask(newTask);
    await this.loadTasks();
    this._newTaskBeingAdded = false;
    this.isNewTaskVisible = false;
  }

  private async completeTask(task: PlannerTask | OutlookTask) {
    // TODO
    // const ts = this.getTaskSource();
    // if (!ts) {
    //   return;
    // }
    // this._loadingTasks = [...this._loadingTasks, task.id];
    // await ts.setTaskComplete(task.id, task.eTag);
    // await this.loadTasks();
    // this._loadingTasks = this._loadingTasks.filter(id => id !== task.id);
  }

  private async uncompleteTask(task: PlannerTask | OutlookTask) {
    // TODO
    // const ts = this.getTaskSource();
    // if (!ts) {
    //   return;
    // }

    // this._loadingTasks = [...this._loadingTasks, task.id];
    // await ts.setTaskIncomplete(task.id, task.eTag);
    // await this.loadTasks();
    // this._loadingTasks = this._loadingTasks.filter(id => id !== task.id);
  }

  private async removeTask(task: PlannerTask | OutlookTask) {
    // TODO

    // const ts = this.getTaskSource();
    // if (!ts) {
    //   return;
    // }

    // this._hiddenTasks = [...this._hiddenTasks, task.id];
    // await ts.removeTask(task.id, task.eTag);
    // await this.loadTasks();
    // this._hiddenTasks = this._hiddenTasks.filter(id => id !== task.id);
  }

  private async assignPeople(task: ITask, people: Array<User | Person | Contact>) {
    const ts = this.getTaskSource();
    if (!ts) {
      return;
    }

    // create previously selected people Object
    let savedSelectedPeople = [];
    if (task) {
      if (task.assignments) {
        savedSelectedPeople = Object.keys(task.assignments).sort();
      }
    }

    const newPeopleIds = people.map(person => {
      return person.id;
    });

    // new people from people picker
    const isEqual =
      newPeopleIds.length === savedSelectedPeople.length &&
      newPeopleIds.sort().every((value, index) => {
        return value === savedSelectedPeople[index];
      });

    if (isEqual) {
      return;
    }

    const peopleObj = {};

    if (people.length === 0) {
      // tslint:disable-next-line: prefer-for-of
      for (let i = 0; i < savedSelectedPeople.length; i++) {
        peopleObj[savedSelectedPeople[i]] = null;
      }
    }

    if (people) {
      // tslint:disable-next-line: prefer-for-of
      for (let i = 0; i < savedSelectedPeople.length; i++) {
        // tslint:disable-next-line: prefer-for-of
        for (let j = 0; j < people.length; j++) {
          if (savedSelectedPeople[i] !== people[j].id) {
            peopleObj[savedSelectedPeople[i]] = null;
            break;
          } else {
            peopleObj[savedSelectedPeople[i]] = plannerAssignment;
          }
        }
      }

      // tslint:disable-next-line: prefer-for-of
      for (let i = 0; i < people.length; i++) {
        peopleObj[people[i].id] = plannerAssignment;
      }
    }

    if (task) {
      this._loadingTasks = [...this._loadingTasks, task.id];
      await ts.assignPeopleToTask(task.id, peopleObj, task.eTag);
      await this.loadTasks();
      this._loadingTasks = this._loadingTasks.filter(id => id !== task.id);
    }
  }

  private onAddTaskClick(e: MouseEvent) {
    const picker = this.getPeoplePicker(null);

    const peopleObj: any = {};

    if (picker) {
      for (const person of picker.selectedPeople) {
        if (picker.selectedPeople.length) {
          peopleObj[person.id] = plannerAssignment;
        }
      }
    }

    if (!this._newTaskBeingAdded && this._newTaskName && (this._currentGroup || this._newTaskGroupId)) {
      this.addTask(
        this._newTaskName,
        this._newTaskDueDate,
        !this._currentGroup ? this._newTaskGroupId : this._currentGroup,
        !this._currentFolder ? this._newTaskFolderId : this._currentFolder,
        peopleObj
      );
    }
  }

  private renderHeader() {
    if (this._inTaskLoad && !this._hasDoneInitialLoad) {
      return html`
        <span class="LoadingHeader"></span>
      `;
    }

    const addButton =
      this.readOnly || this._isNewTaskVisible
        ? null
        : html`<mgt-button 
                class="AddButton"
                text="Add"
                icon="Add" 
                type="primary"
                @click="${() => { this.isNewTaskVisible = !this.isNewTaskVisible; }}">
                </mgt-button>`;

    if (this.dataSource === TasksSource.planner) {
      const currentGroup = this._groups.find(d => d.id === this._currentGroup) || {
        title: this.res.BASE_SELF_ASSIGNED
      };
      const groupOptions = {
        [this.res.BASE_SELF_ASSIGNED]: e => {
          this._currentGroup = null;
          this._currentFolder = null;
        }
      };
      for (const group of this._groups) {
        groupOptions[group.title] = e => {
          this._currentGroup = group.id;
          this._currentFolder = null;
        };
      }
      const groupSelect = html`
        <mgt-arrow-options .options="${groupOptions}" .value="${currentGroup.title}"></mgt-arrow-options>
      `;

      const divider = !this._currentGroup
        ? null
        : html`
            <span class="TaskIcon Divider">/</span>
          `;

      const currentFolder = this._folders.find(d => d.id === this._currentFolder) || {
        name: this.res.BUCKETS_SELF_ASSIGNED
      };
      const folderOptions = {
        [this.res.BUCKETS_SELF_ASSIGNED]: e => {
          this._currentFolder = null;
        }
      };

      for (const folder of this._folders.filter(d => d.parentId === this._currentGroup)) {
        folderOptions[folder.name] = e => {
          this._currentFolder = folder.id;
        };
      }

      const folderSelect = this.targetBucketId
        ? html`
            <span class="PlanTitle">
              ${this._folders[0] && this._folders[0].name}
            </span>
          `
        : html`
            <mgt-arrow-options .options="${folderOptions}" .value="${currentFolder.name}"></mgt-arrow-options>
          `;

      return html`
        <div class="TitleCont">
          ${groupSelect} ${divider} ${!this._currentGroup ? null : folderSelect}
        </div>
        ${addButton}
      `;
    } else {
      // const folder = this._folders.find(d => d.id === this.targetId) || { name: this.res.BUCKETS_SELF_ASSIGNED };
      // const currentFolder = this._folders.find(d => d.id === this._currentFolder) || {
      //   name: this.res.BUCKETS_SELF_ASSIGNED
      // };

      let folderSelect: TemplateResult;

      if (this.folders) {
        const folderOptions = {};

        for (const f of this.folders) {
          folderOptions[f.name] = () => {
            this.loadFolder(f as OutlookTaskFolder);
          };
        }

        folderSelect = this.targetId
          ? html`
              <span class="PlanTitle">
                ${this.currentFolder.name}
              </span>
            `
          : html`
              <mgt-arrow-options .value="${this.currentFolder.name}" .options="${folderOptions}"></mgt-arrow-options>
            `;
      }

      return html`
        <span class="TitleCont">
          <mgt-icon name="ChevronRight"></mgt-icon>
          ${folderSelect}
        </span>
        ${addButton}
      `;
    }
  }
  private renderNewTask() {
    const taskTitle = html`
      <input
        type="text"
        placeholder="Task..."
        .value="${this._newTaskName}"
        label="new-taskName-input"
        aria-label="new-taskName-input"
        role="input"
        @input="${(e: Event) => {
        this._newTaskName = (e.target as HTMLInputElement).value;
      }}"
      />
    `;
    const groups = this._groups;
    if (groups.length > 0 && !this._newTaskGroupId) {
      this._newTaskGroupId = groups[0].id;
    }
    const group =
      this.dataSource === TasksSource.todo
        ? null
        : this._currentGroup
          ? html`
            <span class="NewTaskGroup">
              ${this.renderPlannerIcon()}
              <span>${this.getPlanTitle(this._currentGroup)}</span>
            </span>
          `
          : html`
            <span class="NewTaskGroup">
              ${this.renderPlannerIcon()}
              <select
                .value="${this._newTaskGroupId}"
                @change="${(e: Event) => {
              this._newTaskGroupId = (e.target as HTMLInputElement).value;
            }}"
              >
                ${this._groups.map(
              plan => html`
                    <option value="${plan.id}">${plan.title}</option>
                  `
            )}
              </select>
            </span>
          `;

    const folders = this._folders.filter(
      folder =>
        (this._currentGroup && folder.parentId === this._currentGroup) ||
        (!this._currentGroup && folder.parentId === this._newTaskGroupId)
    );
    if (folders.length > 0 && !this._newTaskFolderId) {
      this._newTaskFolderId = folders[0].id;
    }
    const taskFolder = this._currentFolder
      ? html`
          <span class="NewTaskBucket">
            ${this.renderBucketIcon()}
            <span>${this.getFolderName(this._currentFolder)}</span>
          </span>
        `
      : html`
          <span class="NewTaskBucket">
            ${this.renderBucketIcon()}
            <select
              .value="${this._newTaskFolderId}"
              @change="${(e: Event) => {
          this._newTaskFolderId = (e.target as HTMLInputElement).value;
        }}"
            >
              ${folders.map(
          folder => html`
                  <option value="${folder.id}">${folder.name}</option>
                `
        )}
            </select>
          </span>
        `;

    const taskDue = html`
      <span class="NewTaskDue">
        <input
          type="date"
          label="new-taskDate-input"
          aria-label="new-taskDate-input"
          role="input"
          .value="${this.dateToInputValue(this._newTaskDueDate)}"
          @change="${(e: Event) => {
        const value = (e.target as HTMLInputElement).value;
        if (value) {
          this._newTaskDueDate = new Date(value + 'T17:00');
        } else {
          this._newTaskDueDate = null;
        }
      }}"
        />
      </span>
    `;

    const taskPeople = this.dataSource === TasksSource.todo ? null : this.renderAssignedPeople(null);

    const taskAdd = this._newTaskBeingAdded
      ? html`
          <div class="TaskAddButtonContainer"></div>
        `
      : html`
          <div class="TaskAddButtonContainer ${this._newTaskName === '' ? 'Disabled' : ''}">
            <div class="TaskIcon TaskCancel" @click="${() => (this.isNewTaskVisible = false)}">
              <span>Cancel</span>
            </div>
            <div class="TaskIcon TaskAdd" @click="${this.onAddTaskClick}">
              <span>\uE710</span>
            </div>
          </div>
        `;

    return html`
      <div class="Task NewTask Incomplete">
        <div class="TaskContent">
          <div class="TaskDetailsContainer">
            <div class="TaskTitle">
              ${taskTitle}
            </div>
            <div class="TaskDetails">
              ${group} ${taskFolder} ${taskDue} ${taskPeople}
            </div>
          </div>
        </div>
        ${taskAdd}
      </div>
    `;
  }

  private showPeoplePicker(task: ITask) {
    if (this.isPeoplePickerVisible) {
      const isCurrentTask = task === this._currentTask;
      if (isCurrentTask) {
        this.hidePeoplePicker();
        return;
      }
    }
    this._currentTask = task;
    this.isPeoplePickerVisible = true;

    // logic for already created tasks
    const picker = this.getPeoplePicker(task);
    const mgtPeople = this.getMgtPeople(task);

    if (picker && mgtPeople) {
      picker.selectedPeople = mgtPeople.people;
      setTimeout(() => {
        picker.focus();
      }, 50);
    }
  }

  private hidePeoplePicker() {
    const picker = this.getPeoplePicker(this._currentTask);
    const mgtPeople = this.getMgtPeople(this._currentTask);

    if (picker) {
      mgtPeople.people = picker.selectedPeople;
      this.assignPeople(this._currentTask, picker.selectedPeople);
    }
    this.isPeoplePickerVisible = false;
    this._currentTask = null;
  }

  private getPeoplePicker(task: ITask): MgtPeoplePicker {
    const taskId = task ? task.id : 'newTask';
    const picker = this.renderRoot.querySelector(`.picker-${taskId}`) as MgtPeoplePicker;

    return picker;
  }

  private getMgtPeople(task: ITask): MgtPeople {
    const taskId = task ? task.id : 'newTask';
    const mgtPeople = this.renderRoot.querySelector(`.people-${taskId}`) as MgtPeople;

    return mgtPeople;
  }

  private renderTask(task: PlannerTask | OutlookTask) {
    let taskView;
    if ((task as OutlookTask).body) {
      // render ToDo Task
      // TODO move template to here
      taskView = html`
        <mgt-todo-task .taskSource=${this.todo} .task=${task} .readOnly=${this.readOnly} .folderName=${this.currentFolder.name}></mgt-todo-task>
      `;
    } else {
      // render Planner Task
    }

    return html`
    <div class="TaskRoot">
      ${taskView}
    </div>`;
  }

  private renderNewTask2() {
    if (this.dataSource === TasksSource.todo) {
      // render ToDo Task
      // TODO move template to here
      return html`
        <mgt-todo-new-task @cancel=${() => (this.isNewTaskVisible = false)} @add=${e => this.addTask2(e.detail.task)}></mgt-todo-new-task>
      `;
    } else {
      // render Planner Task
    }
  }

  private async addTask2(task: OutlookTask) {
    if (this.todo) {
      task.parentFolderId = this.currentFolder.id;

      if (this.todo.addTask(task)) {
        this._isNewTaskVisible = false;
      }
    }
  }

  // private renderPlannerTask(task: PlannerTask) {
  //   const name = task.title;
  //   const completed = task.percentComplete === 100;
  //   const dueDate = task.dueDateTime && new Date(task.dueDateTime);

  //   const isLoading = this._loadingTasks.includes(task.id);

  //   const taskCheckClasses = {
  //     Complete: !isLoading && completed,
  //     Loading: isLoading,
  //     TaskCheck: true,
  //     TaskIcon: true
  //   };

  //   const taskCheckContent = isLoading
  //     ? html`
  //         \uF16A
  //       `
  //     : completed
  //     ? html`
  //         \uE73E
  //       `
  //     : null;

  //   const taskCheck = html`
  //     <span class=${classMap(taskCheckClasses)}>${taskCheckContent}</span>
  //   `;

  //   const groupTitle = this._currentGroup ? null : this.getPlanTitle(task.topParentId);
  //   const folderTitle = this._currentFolder ? null : this.getFolderName(task.immediateParentId);

  //   const context = { task: { ...task._raw, groupTitle, folderTitle } };
  //   const taskTemplate = this.renderTemplate('task', context, task.id);
  //   if (taskTemplate) {
  //     return taskTemplate;
  //   }

  //   let taskDetails = this.renderTemplate('task-details', context, `task-details-${task.id}`);

  //   if (!taskDetails) {
  //     const group =
  //       this.dataSource === TasksSource.todo || this._currentGroup
  //         ? null
  //         : html`
  //             <div class="TaskDetail TaskGroup">
  //               ${this.renderPlannerIcon()}
  //               <span>${this.getPlanTitle(task.topParentId)}</span>
  //             </div>
  //           `;

  //     const folder = this._currentFolder
  //       ? null
  //       : html`
  //           <div class="TaskDetail TaskBucket">
  //             ${this.renderBucketIcon()}
  //             <span>${this.getFolderName(task.immediateParentId)}</span>
  //           </div>
  //         `;

  //     const taskDue = !dueDate
  //       ? null
  //       : html`
  //           <div class="TaskDetail TaskDue">
  //             <span>Due ${getShortDateString(dueDate)}</span>
  //           </div>
  //         `;

  //     const taskPeople = this.dataSource !== TasksSource.todo ? this.renderAssignedPeople(task) : null;

  //     taskDetails = html`
  //       <div class="TaskTitle">
  //         ${name}
  //       </div>
  //       ${group} ${folder} ${taskPeople} ${taskDue}
  //     `;
  //   }

  //   const taskOptions = this.readOnly
  //     ? null
  //     : html`
  //         <div class="TaskOptions">
  //           <mgt-dot-options
  //             .options="${{
  //               'Delete Task': () => this.removeTask(task)
  //             }}"
  //           ></mgt-dot-options>
  //         </div>
  //       `;

  //   return html`
  //     <div
  //       class=${classMap({
  //         Complete: completed,
  //         Incomplete: !completed,
  //         ReadOnly: this.readOnly,
  //         Task: true
  //       })}
  //     >
  //       <div
  //         class="TaskContent"
  //         @click=${() => {
  //           this.handleTaskClick(task);
  //         }}
  //       >
  //         <span
  //           class=${classMap({
  //             Complete: completed,
  //             Incomplete: !completed,
  //             TaskCheckContainer: true
  //           })}
  //           @click="${e => {
  //             if (!this.readOnly) {
  //               if (!task.completed) {
  //                 this.completeTask(task);
  //               } else {
  //                 this.uncompleteTask(task);
  //               }

  //               e.stopPropagation();
  //               e.preventDefault();
  //             }
  //           }}"
  //         >
  //           ${taskCheck}
  //         </span>
  //         <div class="TaskDetailsContainer ${this.mediaQuery} ${this._currentGroup ? 'NoPlan' : ''}">
  //           ${taskDetails}
  //         </div>
  //         ${taskOptions}

  //         <div class="Divider"></div>
  //       </div>
  //     </div>
  //   `;
  // }

  private renderAssignedPeople(task: ITask) {
    let assignedPeopleHTML = null;

    const taskAssigneeClasses = {
      NewTaskAssignee: task === null,
      TaskAssignee: task !== null,
      TaskDetail: task !== null
    };

    const assignedPeople = task
      ? Object.keys(task.assignments).map(key => {
        return key;
      })
      : [];

    const noPeopleTemplate = html`
      <template data-type="no-data">
        <i class="login-icon ms-Icon ms-Icon--Contact"></i>
      </template>
    `;

    const taskId = task ? task.id : 'newTask';

    assignedPeopleHTML = html`
      <mgt-people
        class="people-${taskId}"
        .userIds="${assignedPeople}"
        .personCardInteraction=${this.isPeoplePickerVisible ? PersonCardInteraction.none : PersonCardInteraction.hover}
        >${noPeopleTemplate}
      </mgt-people>
    `;

    return html`
      <mgt-flyout
        class=${classMap(taskAssigneeClasses)}
        @click=${(e: MouseEvent) => {
        this.showPeoplePicker(task);
        e.stopPropagation();
      }}
        .isOpen=${this.isPeoplePickerVisible && task === this._currentTask}
      >
        ${assignedPeopleHTML}
        <div slot="flyout" class=${classMap({ Picker: true })}>
          <mgt-people-picker
            class="picker-${taskId}"
            @click=${(e: MouseEvent) => e.stopPropagation()}
          ></mgt-people-picker>
        </div>
      </mgt-flyout>
    `;
  }

  private handleTaskClick(task: PlannerTask | OutlookTask) {
    if (task && !this.isPeoplePickerVisible) {
      this.fireCustomEvent('taskClick', { task });
    }
  }

  private renderLoadingTask() {
    return html`
      <div class="Task LoadingTask">
        <div class="TaskContent">
          <div class="TaskCheckContainer">
            <div class="TaskCheck"></div>
          </div>
          <div class="TaskDetailsContainer">
            <div class="TaskTitle"></div>
            <div class="TaskDetails">
              <span class="TaskDetail">
                <div class="TaskDetailIcon"></div>
                <div class="TaskDetailName"></div>
              </span>
              <span class="TaskDetail">
                <div class="TaskDetailIcon"></div>
                <div class="TaskDetailName"></div>
              </span>
            </div>
          </div>
        </div>
      </div>
    `;
  }

  private renderPlannerIcon() {
    return html`
      <svg width="16" height="18" viewBox="0 0 16 18" fill="none" xmlns="http://www.w3.org/2000/svg">
        <path
          fill-rule="evenodd"
          clip-rule="evenodd"
          d="M7.223 1.156C6.98 1.26 6.769 1.404 6.586 1.586C6.403 1.768 6.261 1.98 6.157 2.223C6.052 2.465 6 2.724 6 3H2V17H14V3H10C10 2.724 9.948 2.465 9.844 2.223C9.74 1.98 9.596 1.768 9.414 1.586C9.231 1.404 9.02 1.26 8.777 1.156C8.535 1.053 8.276 1 8 1C7.723 1 7.465 1.053 7.223 1.156ZM5 4H7V3C7 2.86 7.026 2.729 7.078 2.609C7.13 2.49 7.202 2.385 7.293 2.293C7.384 2.202 7.49 2.131 7.609 2.079C7.73 2.026 7.859 2 8 2C8.14 2 8.271 2.026 8.39 2.079C8.511 2.131 8.616 2.202 8.707 2.293C8.798 2.385 8.87 2.49 8.922 2.609C8.974 2.729 9 2.86 9 3V4H11V5H5V4ZM12 6V4H13V16H3V4H4V6H12Z"
          fill="#3C3C3C"
        />
        <path
          fill-rule="evenodd"
          clip-rule="evenodd"
          d="M7.35156 12.3517L5.49956 14.2037L4.14856 12.8517L4.85156 12.1487L5.49956 12.7967L6.64856 11.6487L7.35156 12.3517Z"
          fill="#3C3C3C"
        />
        <path
          fill-rule="evenodd"
          clip-rule="evenodd"
          d="M7.35156 8.35168L5.49956 10.2037L4.14856 8.85168L4.85156 8.14868L5.49956 8.79668L6.64856 7.64868L7.35156 8.35168Z"
          fill="#3C3C3C"
        />
        <path fill-rule="evenodd" clip-rule="evenodd" d="M8 14H12.001V13H8V14Z" fill="#3C3C3C" />
        <path fill-rule="evenodd" clip-rule="evenodd" d="M8 10H12.001V9H8V10Z" fill="#3C3C3C" />
      </svg>
    `;
  }

  private renderBucketIcon() {
    return html`
      <svg width="16" height="16" viewBox="0 0 16 16" fill="none" xmlns="http://www.w3.org/2000/svg">
        <path
          fill-rule="evenodd"
          clip-rule="evenodd"
          d="M14 2H2V4H3H5H6H10H11H13H14V2ZM10 5H6V6H10V5ZM5 5H3V14H13V5H11V6C11 6.55228 10.5523 7 10 7H6C5.44772 7 5 6.55228 5 6V5ZM1 5H2V14V15H3H13H14V14V5H15V4V2V1H14H2H1V2V4V5Z"
          fill="#3C3C3C"
        />
      </svg>
    `;
  }

  private getTaskSource(): ITaskSource {
    return null;
    // const p = Providers.globalProvider;
    // if (!p || p.state !== ProviderState.SignedIn) {
    //   return null;
    // }

    // const graph = p.graph.forComponent(this);
    // if (this.dataSource === TasksSource.planner) {
    //   return new PlannerTaskSource(graph);
    // } else if (this.dataSource === TasksSource.todo) {
    //   return new TodoTaskSource(graph);
    // } else {
    //   return null;
    // }
  }

  private getPlanTitle(planId: string): string {
    if (!planId) {
      return this.res.BASE_SELF_ASSIGNED;
    } else if (planId === this.res.PLANS_SELF_ASSIGNED) {
      return this.res.PLANS_SELF_ASSIGNED;
    } else {
      return (
        this._groups.find(plan => plan.id === planId) || {
          title: this.res.PLAN_NOT_FOUND
        }
      ).title;
    }
  }

  private getFolderName(bucketId: string): string {
    if (!bucketId) {
      return this.res.BUCKETS_SELF_ASSIGNED;
    }
    return (
      this._folders.find(buck => buck.id === bucketId) || {
        name: this.res.BUCKET_NOT_FOUND
      }
    ).name;
  }

  private isTaskInSelectedGroupFilter(task: ITask) {
    return (
      task.topParentId === this._currentGroup ||
      (!this._currentGroup && this.getTaskSource().isAssignedToMe(task, this._me.id))
    );
  }

  private isTaskInSelectedFolderFilter(task: ITask) {
    return task.immediateParentId === this._currentFolder || !this._currentFolder;
  }

  private dateToInputValue(date: Date) {
    if (date) {
      return new Date(date.getTime() - date.getTimezoneOffset() * 60000).toISOString().split('T')[0];
    }

    return null;
  }
}<|MERGE_RESOLUTION|>--- conflicted
+++ resolved
@@ -215,7 +215,6 @@
    */
   public taskFilter: (task: PlannerTask | OutlookTask) => boolean;
 
-<<<<<<< HEAD
 
   private todo: ToDoTaskSource;
   private planner: PlannerTaskSource;
@@ -243,22 +242,6 @@
   @property() private _inTaskLoad: boolean = false;
   @property() private _hasDoneInitialLoad: boolean = false;
   @property() private _todoDefaultSet: boolean = false;
-=======
-  @property() private _isNewTaskVisible: boolean;
-  @property() private _newTaskBeingAdded: boolean;
-  @property() private _newTaskName: string;
-  @property() private _newTaskDueDate: Date;
-  @property() private _newTaskGroupId: string;
-  @property() private _newTaskFolderId: string;
-  @property() private _groups: ITaskGroup[];
-  @property() private _folders: ITaskFolder[];
-  @property() private _tasks: ITask[];
-  @property() private _hiddenTasks: string[];
-  @property() private _loadingTasks: string[];
-  @property() private _inTaskLoad: boolean;
-  @property() private _hasDoneInitialLoad: boolean;
-  @property() private _todoDefaultSet: boolean;
->>>>>>> 2b84a0e4
 
   @property() private _currentGroup: string;
   @property() private _currentFolder: string;

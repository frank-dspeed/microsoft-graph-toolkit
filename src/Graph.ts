<<<<<<< HEAD
import * as MicrosoftGraph from "@microsoft/microsoft-graph-types"
import { Client } from "@microsoft/microsoft-graph-client/lib/es/Client";
import { IProvider } from "./providers/IProvider";
import { ResponseType } from "@microsoft/microsoft-graph-client/lib/es/ResponseType";
=======
import * as MicrosoftGraph from '@microsoft/microsoft-graph-types';
import { IProvider } from './providers/IProvider';
>>>>>>> 800c274f

export interface IGraph {
  me(): Promise<MicrosoftGraph.User>;
  getUser(id: string): Promise<MicrosoftGraph.User>;
  findPerson(query: string): Promise<MicrosoftGraph.Person[]>;
  myPhoto(): Promise<string>;
  getUserPhoto(id: string): Promise<string>;
  calendar(startDateTime: Date, endDateTime: Date): Promise<Array<MicrosoftGraph.Event>>;
}

export class Graph implements IGraph {
  // private token: string;
  private _provider: IProvider;

<<<<<<< HEAD
    private client : Client;

    // private token: string;
    private _provider : IProvider;
=======
  private rootUrl: string = 'https://graph.microsoft.com/beta';
>>>>>>> 800c274f

  constructor(provider: IProvider) {
    // this.token = token;
    this._provider = provider;
  }

<<<<<<< HEAD
    constructor(provider: IProvider) {
        // this.token = token;
        this._provider = provider;

        this.client = Client.initWithMiddleware({
            authProvider: provider
        })
    }

    // async getJson(resource: string, scopes? : string[]) {
    //     let response = await this.get(resource, scopes);
    //     if (response) {
    //         return response.json();
    //     }

    //     return null;
    // }

    // async get(resource: string, scopes?: string[]) : Promise<Response> {
    //     if (!resource.startsWith('/')){
    //         resource = "/" + resource;
    //     }
        
    //     let token : string;
    //     try {
    //         token = await this._provider.getAccessToken(...scopes);
    //     } catch (error) {
    //         console.log(error);
    //         return null;
    //     }
        
    //     if (!token) {
    //         return null;
    //     }

    //     let response = await fetch(this.rootUrl + resource, {
    //         headers: {
    //             authorization: 'Bearer ' + token
    //         }
    //     });

    //     if (response.status >= 400) {

    //         // hit limit - need to wait and retry per:
    //         // https://docs.microsoft.com/en-us/graph/throttling
    //         if (response.status == 429) {
    //             console.log('too many requests - wait ' + response.headers.get('Retry-After') + ' seconds');
    //             return null;
    //         }

    //         let error : any = response.json();
    //         if (error.error !== undefined) {
    //             console.log(error);
    //         }
    //         console.log(response);
    //         throw 'error accessing graph';
    //     }

    //     return response;
    // }

    // private async getBase64(resource: string, scopes: string[]) : Promise<string> {
    //     try {
    //         let response = await this.get(resource, scopes);
    //         if (!response) {
    //             return null;
    //         }

    //         let blob = await response.blob();
            
    //         return new Promise((resolve, reject) => {
    //             const reader = new FileReader;
    //             reader.onerror = reject;
    //             reader.onload = _ => {
    //                 resolve(reader.result as string);
    //             }
    //             reader.readAsDataURL(blob);
    //         });
    //     } catch {
    //         return null;
    //     }
    // }

    private blobToBase64(blob: Blob) : Promise<string> {
        return new Promise((resolve, reject) => {
            const reader = new FileReader;
            reader.onerror = reject;
            reader.onload = _ => {
                resolve(reader.result as string);
            }
            reader.readAsDataURL(blob);
        });
    }

    async me() : Promise<MicrosoftGraph.User> {
        let scopes = ['user.read'];
        return this.client.api('me').middlewareOptions([{scopes: scopes}]).get();
    }

    async getUser(userPrincipleName: string) : Promise<MicrosoftGraph.User> {
        let scopes = ['user.readbasic.all'];
        return this.client.api(`/users/${userPrincipleName}`).middlewareOptions([{scopes: scopes}]).get();
    }

    async findPerson(query: string) : Promise<MicrosoftGraph.Person[]>{
        let scopes = ['people.read'];
        let result = await this.client.api(`/me/people`).search('"' + query + '"').middlewareOptions([{scopes: scopes}]).get();
        return result ? result.value : null;
    }

    async myPhoto() : Promise<string> {
        let scopes = ['user.read'];
        let blob = await this.client.api('/me/photo/$value').responseType(ResponseType.BLOB).middlewareOptions([{scopes: scopes}]).get();
        return await this.blobToBase64(blob);
    }

    async getUserPhoto(id: string) : Promise<string> {
        let scopes = ['user.readbasic.all'];
        let blob = await this.client.api(`users/${id}/photo/$value`).responseType(ResponseType.BLOB).middlewareOptions([{scopes: scopes}]).get();
        return await this.blobToBase64(blob);
=======
  async getJson(resource: string, scopes?: string[]) {
    let response = await this.get(resource, scopes);
    if (response) {
      return response.json();
    }

    return null;
  }

  async get(resource: string, scopes?: string[]): Promise<Response> {
    if (!resource.startsWith('/')) {
      resource = '/' + resource;
    }

    let token: string;
    try {
      token = await this._provider.getAccessToken(...scopes);
    } catch (error) {
      console.log(error);
      return null;
    }

    if (!token) {
      return null;
    }

    let response = await fetch(this.rootUrl + resource, {
      headers: {
        authorization: 'Bearer ' + token
      }
    });

    if (response.status >= 400) {
      // hit limit - need to wait and retry per:
      // https://docs.microsoft.com/en-us/graph/throttling
      if (response.status == 429) {
        console.log('too many requests - wait ' + response.headers.get('Retry-After') + ' seconds');
        return null;
      }

      let error: any = response.json();
      if (error.error !== undefined) {
        console.log(error);
      }
      console.log(response);
      throw 'error accessing graph';
    }

    return response;
  }

  async me(): Promise<MicrosoftGraph.User> {
    let scopes = ['user.read'];
    return this.getJson('/me', scopes) as MicrosoftGraph.User;
  }

  async getUser(userPrincipleName: string): Promise<MicrosoftGraph.User> {
    let scopes = ['user.readbasic.all'];
    return this.getJson(`/users/${userPrincipleName}`, scopes) as MicrosoftGraph.User;
  }

  async findPerson(query: string): Promise<MicrosoftGraph.Person[]> {
    let scopes = ['people.read'];
    let result = await this.getJson(`/me/people/?$search="${query}"`, scopes);
    return result ? (result.value as MicrosoftGraph.Person[]) : null;
  }

  myPhoto(): Promise<string> {
    let scopes = ['user.read'];
    return this.getBase64('/me/photo/$value', scopes);
  }

  async getUserPhoto(id: string): Promise<string> {
    let scopes = ['user.readbasic.all'];
    return this.getBase64(`users/${id}/photo/$value`, scopes);
  }

  private async getBase64(resource: string, scopes: string[]): Promise<string> {
    try {
      let response = await this.get(resource, scopes);
      if (!response) {
        return null;
      }

      let blob = await response.blob();

      return new Promise((resolve, reject) => {
        const reader = new FileReader();
        reader.onerror = reject;
        reader.onload = _ => {
          resolve(reader.result as string);
        };
        reader.readAsDataURL(blob);
      });
    } catch {
      return null;
>>>>>>> 800c274f
    }
  }

  async calendar(startDateTime: Date, endDateTime: Date): Promise<Array<MicrosoftGraph.Event>> {
    let scopes = ['calendars.read'];

<<<<<<< HEAD
        let sdt = `startdatetime=${startDateTime.toISOString()}`;
        let edt = `enddatetime=${endDateTime.toISOString()}`
        let uri = `/me/calendarview?${sdt}&${edt}`;

        let calendarView = await this.client.api(uri).middlewareOptions([{scopes: scopes}]).get();
        return calendarView ? calendarView.value : null;
    }
=======
    let sdt = `startdatetime=${startDateTime.toISOString()}`;
    let edt = `enddatetime=${endDateTime.toISOString()}`;
    let uri = `/me/calendarview?${sdt}&${edt}`;
    let calendar = await this.getJson(uri, scopes);
    return calendar ? calendar.value : null;
  }
>>>>>>> 800c274f
}<|MERGE_RESOLUTION|>--- conflicted
+++ resolved
@@ -1,12 +1,7 @@
-<<<<<<< HEAD
-import * as MicrosoftGraph from "@microsoft/microsoft-graph-types"
-import { Client } from "@microsoft/microsoft-graph-client/lib/es/Client";
-import { IProvider } from "./providers/IProvider";
-import { ResponseType } from "@microsoft/microsoft-graph-client/lib/es/ResponseType";
-=======
 import * as MicrosoftGraph from '@microsoft/microsoft-graph-types';
+import { Client } from '@microsoft/microsoft-graph-client/lib/es/Client';
 import { IProvider } from './providers/IProvider';
->>>>>>> 800c274f
+import { ResponseType } from '@microsoft/microsoft-graph-client/lib/es/ResponseType';
 
 export interface IGraph {
   me(): Promise<MicrosoftGraph.User>;
@@ -18,262 +13,163 @@
 }
 
 export class Graph implements IGraph {
+  private client: Client;
+
   // private token: string;
   private _provider: IProvider;
-
-<<<<<<< HEAD
-    private client : Client;
-
-    // private token: string;
-    private _provider : IProvider;
-=======
   private rootUrl: string = 'https://graph.microsoft.com/beta';
->>>>>>> 800c274f
 
   constructor(provider: IProvider) {
     // this.token = token;
     this._provider = provider;
+
+    this.client = Client.initWithMiddleware({
+      authProvider: provider
+    });
   }
 
-<<<<<<< HEAD
-    constructor(provider: IProvider) {
-        // this.token = token;
-        this._provider = provider;
+  // async getJson(resource: string, scopes? : string[]) {
+  //     let response = await this.get(resource, scopes);
+  //     if (response) {
+  //         return response.json();
+  //     }
 
-        this.client = Client.initWithMiddleware({
-            authProvider: provider
-        })
-    }
+  //     return null;
+  // }
 
-    // async getJson(resource: string, scopes? : string[]) {
-    //     let response = await this.get(resource, scopes);
-    //     if (response) {
-    //         return response.json();
-    //     }
+  // async get(resource: string, scopes?: string[]) : Promise<Response> {
+  //     if (!resource.startsWith('/')){
+  //         resource = "/" + resource;
+  //     }
 
-    //     return null;
-    // }
+  //     let token : string;
+  //     try {
+  //         token = await this._provider.getAccessToken(...scopes);
+  //     } catch (error) {
+  //         console.log(error);
+  //         return null;
+  //     }
 
-    // async get(resource: string, scopes?: string[]) : Promise<Response> {
-    //     if (!resource.startsWith('/')){
-    //         resource = "/" + resource;
-    //     }
-        
-    //     let token : string;
-    //     try {
-    //         token = await this._provider.getAccessToken(...scopes);
-    //     } catch (error) {
-    //         console.log(error);
-    //         return null;
-    //     }
-        
-    //     if (!token) {
-    //         return null;
-    //     }
+  //     if (!token) {
+  //         return null;
+  //     }
 
-    //     let response = await fetch(this.rootUrl + resource, {
-    //         headers: {
-    //             authorization: 'Bearer ' + token
-    //         }
-    //     });
+  //     let response = await fetch(this.rootUrl + resource, {
+  //         headers: {
+  //             authorization: 'Bearer ' + token
+  //         }
+  //     });
 
-    //     if (response.status >= 400) {
+  //     if (response.status >= 400) {
 
-    //         // hit limit - need to wait and retry per:
-    //         // https://docs.microsoft.com/en-us/graph/throttling
-    //         if (response.status == 429) {
-    //             console.log('too many requests - wait ' + response.headers.get('Retry-After') + ' seconds');
-    //             return null;
-    //         }
+  //         // hit limit - need to wait and retry per:
+  //         // https://docs.microsoft.com/en-us/graph/throttling
+  //         if (response.status == 429) {
+  //             console.log('too many requests - wait ' + response.headers.get('Retry-After') + ' seconds');
+  //             return null;
+  //         }
 
-    //         let error : any = response.json();
-    //         if (error.error !== undefined) {
-    //             console.log(error);
-    //         }
-    //         console.log(response);
-    //         throw 'error accessing graph';
-    //     }
+  //         let error : any = response.json();
+  //         if (error.error !== undefined) {
+  //             console.log(error);
+  //         }
+  //         console.log(response);
+  //         throw 'error accessing graph';
+  //     }
 
-    //     return response;
-    // }
+  //     return response;
+  // }
 
-    // private async getBase64(resource: string, scopes: string[]) : Promise<string> {
-    //     try {
-    //         let response = await this.get(resource, scopes);
-    //         if (!response) {
-    //             return null;
-    //         }
+  // private async getBase64(resource: string, scopes: string[]) : Promise<string> {
+  //     try {
+  //         let response = await this.get(resource, scopes);
+  //         if (!response) {
+  //             return null;
+  //         }
 
-    //         let blob = await response.blob();
-            
-    //         return new Promise((resolve, reject) => {
-    //             const reader = new FileReader;
-    //             reader.onerror = reject;
-    //             reader.onload = _ => {
-    //                 resolve(reader.result as string);
-    //             }
-    //             reader.readAsDataURL(blob);
-    //         });
-    //     } catch {
-    //         return null;
-    //     }
-    // }
+  //         let blob = await response.blob();
 
-    private blobToBase64(blob: Blob) : Promise<string> {
-        return new Promise((resolve, reject) => {
-            const reader = new FileReader;
-            reader.onerror = reject;
-            reader.onload = _ => {
-                resolve(reader.result as string);
-            }
-            reader.readAsDataURL(blob);
-        });
-    }
+  //         return new Promise((resolve, reject) => {
+  //             const reader = new FileReader;
+  //             reader.onerror = reject;
+  //             reader.onload = _ => {
+  //                 resolve(reader.result as string);
+  //             }
+  //             reader.readAsDataURL(blob);
+  //         });
+  //     } catch {
+  //         return null;
+  //     }
+  // }
 
-    async me() : Promise<MicrosoftGraph.User> {
-        let scopes = ['user.read'];
-        return this.client.api('me').middlewareOptions([{scopes: scopes}]).get();
-    }
-
-    async getUser(userPrincipleName: string) : Promise<MicrosoftGraph.User> {
-        let scopes = ['user.readbasic.all'];
-        return this.client.api(`/users/${userPrincipleName}`).middlewareOptions([{scopes: scopes}]).get();
-    }
-
-    async findPerson(query: string) : Promise<MicrosoftGraph.Person[]>{
-        let scopes = ['people.read'];
-        let result = await this.client.api(`/me/people`).search('"' + query + '"').middlewareOptions([{scopes: scopes}]).get();
-        return result ? result.value : null;
-    }
-
-    async myPhoto() : Promise<string> {
-        let scopes = ['user.read'];
-        let blob = await this.client.api('/me/photo/$value').responseType(ResponseType.BLOB).middlewareOptions([{scopes: scopes}]).get();
-        return await this.blobToBase64(blob);
-    }
-
-    async getUserPhoto(id: string) : Promise<string> {
-        let scopes = ['user.readbasic.all'];
-        let blob = await this.client.api(`users/${id}/photo/$value`).responseType(ResponseType.BLOB).middlewareOptions([{scopes: scopes}]).get();
-        return await this.blobToBase64(blob);
-=======
-  async getJson(resource: string, scopes?: string[]) {
-    let response = await this.get(resource, scopes);
-    if (response) {
-      return response.json();
-    }
-
-    return null;
-  }
-
-  async get(resource: string, scopes?: string[]): Promise<Response> {
-    if (!resource.startsWith('/')) {
-      resource = '/' + resource;
-    }
-
-    let token: string;
-    try {
-      token = await this._provider.getAccessToken(...scopes);
-    } catch (error) {
-      console.log(error);
-      return null;
-    }
-
-    if (!token) {
-      return null;
-    }
-
-    let response = await fetch(this.rootUrl + resource, {
-      headers: {
-        authorization: 'Bearer ' + token
-      }
+  private blobToBase64(blob: Blob): Promise<string> {
+    return new Promise((resolve, reject) => {
+      const reader = new FileReader();
+      reader.onerror = reject;
+      reader.onload = _ => {
+        resolve(reader.result as string);
+      };
+      reader.readAsDataURL(blob);
     });
-
-    if (response.status >= 400) {
-      // hit limit - need to wait and retry per:
-      // https://docs.microsoft.com/en-us/graph/throttling
-      if (response.status == 429) {
-        console.log('too many requests - wait ' + response.headers.get('Retry-After') + ' seconds');
-        return null;
-      }
-
-      let error: any = response.json();
-      if (error.error !== undefined) {
-        console.log(error);
-      }
-      console.log(response);
-      throw 'error accessing graph';
-    }
-
-    return response;
   }
 
   async me(): Promise<MicrosoftGraph.User> {
     let scopes = ['user.read'];
-    return this.getJson('/me', scopes) as MicrosoftGraph.User;
+    return this.client
+      .api('me')
+      .middlewareOptions([{ scopes: scopes }])
+      .get();
   }
 
   async getUser(userPrincipleName: string): Promise<MicrosoftGraph.User> {
     let scopes = ['user.readbasic.all'];
-    return this.getJson(`/users/${userPrincipleName}`, scopes) as MicrosoftGraph.User;
+    return this.client
+      .api(`/users/${userPrincipleName}`)
+      .middlewareOptions([{ scopes: scopes }])
+      .get();
   }
 
   async findPerson(query: string): Promise<MicrosoftGraph.Person[]> {
     let scopes = ['people.read'];
-    let result = await this.getJson(`/me/people/?$search="${query}"`, scopes);
-    return result ? (result.value as MicrosoftGraph.Person[]) : null;
+    let result = await this.client
+      .api(`/me/people`)
+      .search('"' + query + '"')
+      .middlewareOptions([{ scopes: scopes }])
+      .get();
+    return result ? result.value : null;
   }
 
-  myPhoto(): Promise<string> {
+  async myPhoto(): Promise<string> {
     let scopes = ['user.read'];
-    return this.getBase64('/me/photo/$value', scopes);
+    let blob = await this.client
+      .api('/me/photo/$value')
+      .responseType(ResponseType.BLOB)
+      .middlewareOptions([{ scopes: scopes }])
+      .get();
+    return await this.blobToBase64(blob);
   }
 
   async getUserPhoto(id: string): Promise<string> {
     let scopes = ['user.readbasic.all'];
-    return this.getBase64(`users/${id}/photo/$value`, scopes);
-  }
-
-  private async getBase64(resource: string, scopes: string[]): Promise<string> {
-    try {
-      let response = await this.get(resource, scopes);
-      if (!response) {
-        return null;
-      }
-
-      let blob = await response.blob();
-
-      return new Promise((resolve, reject) => {
-        const reader = new FileReader();
-        reader.onerror = reject;
-        reader.onload = _ => {
-          resolve(reader.result as string);
-        };
-        reader.readAsDataURL(blob);
-      });
-    } catch {
-      return null;
->>>>>>> 800c274f
-    }
+    let blob = await this.client
+      .api(`users/${id}/photo/$value`)
+      .responseType(ResponseType.BLOB)
+      .middlewareOptions([{ scopes: scopes }])
+      .get();
+    return await this.blobToBase64(blob);
   }
 
   async calendar(startDateTime: Date, endDateTime: Date): Promise<Array<MicrosoftGraph.Event>> {
     let scopes = ['calendars.read'];
 
-<<<<<<< HEAD
-        let sdt = `startdatetime=${startDateTime.toISOString()}`;
-        let edt = `enddatetime=${endDateTime.toISOString()}`
-        let uri = `/me/calendarview?${sdt}&${edt}`;
-
-        let calendarView = await this.client.api(uri).middlewareOptions([{scopes: scopes}]).get();
-        return calendarView ? calendarView.value : null;
-    }
-=======
     let sdt = `startdatetime=${startDateTime.toISOString()}`;
     let edt = `enddatetime=${endDateTime.toISOString()}`;
     let uri = `/me/calendarview?${sdt}&${edt}`;
-    let calendar = await this.getJson(uri, scopes);
-    return calendar ? calendar.value : null;
+
+    let calendarView = await this.client
+      .api(uri)
+      .middlewareOptions([{ scopes: scopes }])
+      .get();
+    return calendarView ? calendarView.value : null;
   }
->>>>>>> 800c274f
 }